// Copyright (c) YugaByte, Inc.

package com.yugabyte.yw.models.helpers;

import static com.yugabyte.yw.models.helpers.CustomerConfigConsts.BACKUP_LOCATION_FIELDNAME;
import static play.mvc.Http.Status.CONFLICT;

import com.amazonaws.services.s3.AmazonS3;
<<<<<<< HEAD
import com.azure.storage.blob.BlobContainerClient;
=======
import com.amazonaws.services.s3.model.AmazonS3Exception;
import com.azure.storage.blob.BlobContainerClient;
import com.azure.storage.blob.models.BlobStorageException;
>>>>>>> a5893cba
import com.fasterxml.jackson.databind.JsonNode;
import com.google.cloud.storage.Storage;
import com.google.inject.Singleton;
import com.yugabyte.yw.common.AWSUtil;
import com.yugabyte.yw.common.AZUtil;
import com.yugabyte.yw.common.BeanValidator;
import com.yugabyte.yw.common.GCPUtil;
import com.yugabyte.yw.models.Backup;
import com.yugabyte.yw.models.Schedule;
import com.yugabyte.yw.models.configs.CloudClientsFactory;
import com.yugabyte.yw.models.configs.CustomerConfig;
import com.yugabyte.yw.models.configs.CustomerConfig.ConfigType;
import com.yugabyte.yw.models.configs.data.CustomerConfigData;
import com.yugabyte.yw.models.configs.data.CustomerConfigPasswordPolicyData;
import com.yugabyte.yw.models.configs.data.CustomerConfigStorageAzureData;
import com.yugabyte.yw.models.configs.data.CustomerConfigStorageGCSData;
import com.yugabyte.yw.models.configs.data.CustomerConfigStorageNFSData;
import com.yugabyte.yw.models.configs.data.CustomerConfigStorageS3Data;
import com.yugabyte.yw.models.configs.validators.ConfigDataValidator;
import com.yugabyte.yw.models.configs.validators.CustomerConfigPasswordPolicyValidator;
import com.yugabyte.yw.models.configs.validators.CustomerConfigStorageAzureValidator;
import com.yugabyte.yw.models.configs.validators.CustomerConfigStorageGCSValidator;
import com.yugabyte.yw.models.configs.validators.CustomerConfigStorageNFSValidator;
import com.yugabyte.yw.models.configs.validators.CustomerConfigStorageS3Validator;
import java.io.IOException;
import java.io.UnsupportedEncodingException;
import java.util.HashMap;
import java.util.List;
import java.util.Map;
import java.util.stream.Collectors;
import javax.inject.Inject;
import org.apache.commons.lang3.StringUtils;
import org.apache.commons.validator.routines.DomainValidator;

@Singleton
public class CustomerConfigValidator {

  private static final String[] TLD_OVERRIDE = {"local"};

  private final BeanValidator beanValidator;

  private final CloudClientsFactory factory;

  static {
    DomainValidator.updateTLDOverride(DomainValidator.ArrayType.LOCAL_PLUS, TLD_OVERRIDE);
  }

  private final Map<Class<? extends CustomerConfigData>, ConfigDataValidator> validators =
      new HashMap<>();

  @Inject
  public CustomerConfigValidator(BeanValidator beanValidator) {
    this.beanValidator = beanValidator;
    this.factory = createCloudFactory();

    validators.put(
        CustomerConfigStorageGCSData.class,
        new CustomerConfigStorageGCSValidator(beanValidator, factory));
    validators.put(
        CustomerConfigStorageS3Data.class,
        new CustomerConfigStorageS3Validator(beanValidator, factory));
    validators.put(
        CustomerConfigStorageNFSData.class, new CustomerConfigStorageNFSValidator(beanValidator));
    validators.put(
        CustomerConfigStorageAzureData.class,
        new CustomerConfigStorageAzureValidator(beanValidator, factory));
    validators.put(
        CustomerConfigStorageGCSData.class,
        new CustomerConfigStorageGCSValidator(beanValidator, factory));
    validators.put(
        CustomerConfigPasswordPolicyData.class,
        new CustomerConfigPasswordPolicyValidator(beanValidator));
  }

  /**
   * Validates data which is contained in formData. During the procedure it calls all the registered
   * validators. Errors are collected and returned back as a result. Empty result object means no
   * errors.
   *
   * <p>Currently are checked: - NFS - NFS Storage Path (against regexp NFS_PATH_REGEXP); - S3/AWS -
   * S3 Bucket, S3 Bucket Host Base (both as URLs); - GCS - GCS Bucket (as URL); - AZURE - Container
   * URL (as URL).
   *
   * <p>The URLs validation allows empty scheme. In such case the check is made with DEFAULT_SCHEME
   * added before the URL.
   *
   * @param customerConfig
   */
  public void validateConfig(CustomerConfig customerConfig) {
    beanValidator.validate(customerConfig);

    String configName = customerConfig.getConfigName();
    CustomerConfig existentConfig = CustomerConfig.get(customerConfig.customerUUID, configName);
    if (existentConfig != null) {
      if (!existentConfig.getConfigUUID().equals(customerConfig.getConfigUUID())) {
        beanValidator
            .error()
            .code(CONFLICT)
            .forField("configName", String.format("Configuration %s already exists", configName))
            .throwError();
      }

      JsonNode newBackupLocation = customerConfig.getData().get(BACKUP_LOCATION_FIELDNAME);
      JsonNode oldBackupLocation = existentConfig.getData().get(BACKUP_LOCATION_FIELDNAME);
      if (newBackupLocation != null
          && oldBackupLocation != null
          && !StringUtils.equals(newBackupLocation.textValue(), oldBackupLocation.textValue())) {
        String errorMsg = "Field is read-only.";
        throwBeanValidatorError(BACKUP_LOCATION_FIELDNAME, errorMsg);
      }
    }

    CustomerConfigData data = customerConfig.getDataObject();
    beanValidator.validate(data, "data");
    ConfigDataValidator validator = validators.get(data.getClass());
    if (validator != null) {
      validator.validate(data);
    }
  }

  public void validateConfigRemoval(CustomerConfig customerConfig) {
    if (customerConfig.getType() == ConfigType.STORAGE) {
      List<Backup> backupList = Backup.getInProgressAndCompleted(customerConfig.getCustomerUUID());
      backupList =
          backupList
              .stream()
              .filter(
                  b -> b.getBackupInfo().storageConfigUUID.equals(customerConfig.getConfigUUID()))
              .collect(Collectors.toList());
      if (!backupList.isEmpty()) {
        beanValidator
            .error()
            .global(
                String.format(
                    "Configuration %s is used in backup and can't be deleted",
                    customerConfig.getConfigName()))
            .throwError();
      }
      List<Schedule> scheduleList =
          Schedule.getActiveBackupSchedules(customerConfig.getCustomerUUID());
      // This should be safe to do since storageConfigUUID is a required constraint.
      scheduleList =
          scheduleList
              .stream()
              .filter(
                  s ->
                      s.getTaskParams()
                          .path("storageConfigUUID")
                          .asText()
                          .equals(customerConfig.getConfigUUID().toString()))
              .collect(Collectors.toList());
      if (!scheduleList.isEmpty()) {
        beanValidator
            .error()
            .global(
                String.format(
                    "Configuration %s is used in scheduled backup and can't be deleted",
                    customerConfig.getConfigName()))
            .throwError();
      }
    }
  }

  private class CloudClientsFactoryImpl implements CloudClientsFactory {
    @Override
<<<<<<< HEAD
    public Storage createGcpStorage(String gcpCredentials)
        throws IOException, UnsupportedEncodingException {
      return GCPUtil.getStorageService(gcpCredentials);
=======
    public Storage createGcpStorage(CustomerConfigStorageGCSData configData)
        throws IOException, UnsupportedEncodingException {
      return GCPUtil.getStorageService(configData);
>>>>>>> a5893cba
    }

    @Override
    public BlobContainerClient createBlobContainerClient(
<<<<<<< HEAD
        String azUrl, String azSasToken, String container) {
=======
        String azUrl, String azSasToken, String container) throws BlobStorageException {
>>>>>>> a5893cba
      return AZUtil.createBlobContainerClient(azUrl, azSasToken, container);
    }

    @Override
<<<<<<< HEAD
    public AmazonS3 createS3Client(JsonNode data) {
      return AWSUtil.createS3Client(data);
=======
    public AmazonS3 createS3Client(CustomerConfigStorageS3Data configData)
        throws AmazonS3Exception {
      return AWSUtil.createS3Client(configData);
>>>>>>> a5893cba
    }
  }

  protected CloudClientsFactory createCloudFactory() {
    return new CloudClientsFactoryImpl();
  }

  private void throwBeanValidatorError(String fieldName, String exceptionMsg) {
    beanValidator
        .error()
        .forField(ConfigDataValidator.fieldFullName(fieldName), exceptionMsg)
        .throwError();
  }
}<|MERGE_RESOLUTION|>--- conflicted
+++ resolved
@@ -6,13 +6,9 @@
 import static play.mvc.Http.Status.CONFLICT;
 
 import com.amazonaws.services.s3.AmazonS3;
-<<<<<<< HEAD
-import com.azure.storage.blob.BlobContainerClient;
-=======
 import com.amazonaws.services.s3.model.AmazonS3Exception;
 import com.azure.storage.blob.BlobContainerClient;
 import com.azure.storage.blob.models.BlobStorageException;
->>>>>>> a5893cba
 import com.fasterxml.jackson.databind.JsonNode;
 import com.google.cloud.storage.Storage;
 import com.google.inject.Singleton;
@@ -178,36 +174,21 @@
 
   private class CloudClientsFactoryImpl implements CloudClientsFactory {
     @Override
-<<<<<<< HEAD
-    public Storage createGcpStorage(String gcpCredentials)
-        throws IOException, UnsupportedEncodingException {
-      return GCPUtil.getStorageService(gcpCredentials);
-=======
     public Storage createGcpStorage(CustomerConfigStorageGCSData configData)
         throws IOException, UnsupportedEncodingException {
       return GCPUtil.getStorageService(configData);
->>>>>>> a5893cba
     }
 
     @Override
     public BlobContainerClient createBlobContainerClient(
-<<<<<<< HEAD
-        String azUrl, String azSasToken, String container) {
-=======
         String azUrl, String azSasToken, String container) throws BlobStorageException {
->>>>>>> a5893cba
       return AZUtil.createBlobContainerClient(azUrl, azSasToken, container);
     }
 
     @Override
-<<<<<<< HEAD
-    public AmazonS3 createS3Client(JsonNode data) {
-      return AWSUtil.createS3Client(data);
-=======
     public AmazonS3 createS3Client(CustomerConfigStorageS3Data configData)
         throws AmazonS3Exception {
       return AWSUtil.createS3Client(configData);
->>>>>>> a5893cba
     }
   }
 
