# Copyright 2022 YugaByte, Inc. and Contributors
#
# Licensed under the Polyform Free Trial License 1.0.0 (the "License"); you
# may not use this file except in compliance with the License. You
# may obtain a copy of the License at
#
# https://github.com/YugaByte/yugabyte-db/blob/master/licenses/POLYFORM-FREE-TRIAL-LICENSE-1.0.0.txt

- name: Ensure we have the proper vars
  assert:
    that:
      - cloud_type is defined
      - mount_points is defined
      - systemd_option is defined
      - pg_max_mem_mb is defined
      - use_chrony is defined
      - configure_ybc is defined

- block:
  - name: Install and configure chrony with given server list
    include_role:
      name: ansible-chrony
    vars:
      chrony_server: # Necessary to remove default
      chrony_server_list: "{{ ntp_servers }}"
    when: ntp_servers is defined
  - name: Install and configure chrony to cloud defaults
    block:
    - name: Set up default GCP NTP configuration
      include_role:
        name: ansible-chrony
      vars:
        chrony_server: "metadata.google.internal iburst minpoll 4 maxpoll 4"
      when: "{{ cloud_type == 'gcp' }}"
    - name: Set up default AWS NTP configuration
      include_role:
        name: ansible-chrony
      vars:
        chrony_server: "169.254.169.123 iburst minpoll 4 maxpoll 4"
      when: "{{ cloud_type == 'aws' }}"
    - name: Set up default Azure NTP configuratoin
      include_role:
        name: ansible-chrony
      vars:
        chrony_server: # Necessary to remove default
        chrony_azure_refclock: true
      when: "{{ cloud_type == 'azu' }}"
    when: ntp_servers is not defined
  - name: Force date/time synchronization with chrony
    become: yes
    become_method: sudo
    shell: chronyc makestep
  when: use_chrony
  tags: yb-prebuilt-ami

- name: Provision | Set swappiness off
  sysctl:
    name: vm.swappiness
    value: 0
    state: present
  tags: yb-prebuilt-ami

- name: Provision | Create core dump kernel pattern
  sysctl:
    name: kernel.core_pattern
    value: "{{ yb_home_dir }}/cores/core_%e.%p"
    state: present
  tags: yb-prebuilt-ami

- name: Provision | Ensure proper permissions for mount paths.
  file:
    mode: 0755
    path: "{{ item }}"
    state: directory
    owner: "{{ user_name }}"
    group: "{{ user_name }}"
    recurse: yes
  with_items: "{{ mount_points.split(',') }}"

- name: setup-postgres-cgroups
  include_role:
    name: setup-cgroup

# Give yugabyte user sudo access to start/stop/restart master and tserver
- name: Add yugabyte sudo user without password for metric collection operations
  lineinfile:
    dest: /etc/sudoers.d/yugabyte-metrics
    line: 'yugabyte ALL=(ALL:ALL) NOPASSWD: /usr/bin/journalctl -k --since 10min\ ago'
    create: yes
    state: present
    mode: 0440
    validate: 'visudo -cf %s'
  tags: yb-prebuilt-ami

- block:
  - set_fact:
      systemd_dir: "/etc/systemd/system"
  - block:
    - name: Register yb user id
      shell:
        cmd: "id -u {{ user_name }}"
      register: output

    - name: Add yb user bash profile
      lineinfile:
        dest: "{{ yb_home_dir }}/.bash_profile"
        line: ". {{ yb_home_dir }}/.bashrc"
        create: yes
        state: present

    - name: Export XDG_RUNTIME_DIR for yb user
      lineinfile:
        dest: "{{ yb_home_dir }}/.bashrc"
        line: "export XDG_RUNTIME_DIR=/run/user/{{ output.stdout }}"
        create: yes
        state: present

    - name: Add user systemd directory
      file:
        path: "{{ yb_home_dir }}/.config/systemd/user/"
        state: directory
        owner: "{{ user_name }}"
        group: "{{ user_name }}"
        mode: 0744

    - set_fact:
        systemd_dir: "{{ yb_home_dir }}/.config/systemd/user"

    - name: Enable linger for {{ user_name }} user
      become: yes
      become_method: sudo
      shell:
        cmd: "loginctl enable-linger {{ user_name }}"
    when: ansible_os_family != 'RedHat' or ansible_distribution_major_version != '7'
  - block:
<<<<<<< HEAD
=======
    # Give yugabyte user sudo access to start/stop/restart master and tserver
>>>>>>> a5893cba
    - name: Add yugabyte sudo user without password
      lineinfile:
        dest: /etc/sudoers.d/yugabyte
        line: 'yugabyte ALL=(ALL:ALL) NOPASSWD: /bin/systemctl start yb-master,
              /bin/systemctl stop yb-master,
              /bin/systemctl restart yb-master,
              /bin/systemctl enable yb-master,
              /bin/systemctl disable yb-master,
              /bin/systemctl start yb-tserver,
              /bin/systemctl stop yb-tserver,
              /bin/systemctl restart yb-tserver,
              /bin/systemctl enable yb-tserver,
              /bin/systemctl disable yb-tserver,
<<<<<<< HEAD
=======
              /bin/systemctl start yb-controller,
              /bin/systemctl stop yb-controller,
              /bin/systemctl restart yb-controller,
              /bin/systemctl enable yb-controller,
              /bin/systemctl disable yb-controller,
>>>>>>> a5893cba
              /bin/systemctl start yb-zip_purge_yb_logs.timer,
              /bin/systemctl stop yb-zip_purge_yb_logs.timer,
              /bin/systemctl restart yb-zip_purge_yb_logs.timer,
              /bin/systemctl enable yb-zip_purge_yb_logs.timer,
              /bin/systemctl disable yb-zip_purge_yb_logs.timer,
              /bin/systemctl start yb-clean_cores.timer,
              /bin/systemctl stop yb-clean_cores.timer,
              /bin/systemctl restart yb-clean_cores.timer,
              /bin/systemctl enable yb-clean_cores.timer,
              /bin/systemctl disable yb-clean_cores.timer,
              /bin/systemctl start yb-collect_metrics.timer,
              /bin/systemctl stop yb-collect_metrics.timer,
              /bin/systemctl restart yb-collect_metrics.timer,
              /bin/systemctl enable yb-collect_metrics.timer,
              /bin/systemctl disable yb-collect_metrics.timer,
              /bin/systemctl start yb-zip_purge_yb_logs,
              /bin/systemctl stop yb-zip_purge_yb_logs,
              /bin/systemctl restart yb-zip_purge_yb_logs,
              /bin/systemctl enable yb-zip_purge_yb_logs,
              /bin/systemctl disable yb-zip_purge_yb_logs,
              /bin/systemctl start yb-clean_cores,
              /bin/systemctl stop yb-clean_cores,
              /bin/systemctl restart yb-clean_cores,
              /bin/systemctl enable yb-clean_cores,
              /bin/systemctl disable yb-clean_cores,
              /bin/systemctl start yb-collect_metrics,
              /bin/systemctl stop yb-collect_metrics,
              /bin/systemctl restart yb-collect_metrics,
              /bin/systemctl enable yb-collect_metrics,
              /bin/systemctl disable yb-collect_metrics,
              /bin/systemctl daemon-reload'
        create: yes
        state: present
        mode: 0440
        validate: 'visudo -cf %s'

    - name: Set includedir in sudoers
      lineinfile:
        dest: /etc/sudoers
        line: "#includedir /etc/sudoers.d"
        state: present
        validate: "/usr/sbin/visudo -cf %s"
<<<<<<< HEAD
    when: ansible_os_family == 'RedHat' and ansible_distribution_major_version == '7'
=======
      when: ansible_os_family == 'RedHat' and ansible_distribution_major_version == '7'
>>>>>>> a5893cba

  # Adding systemd service files for yb-master and yb-tserver
  - name: Add yb-master.service
    template:
      src: yb-master.service
      dest: "{{ systemd_dir }}/yb-master.service"
      owner: "{{ user_name }}"
      group: "{{ user_name }}"
      mode: 0644

  - name: Add yb-tserver.service
    template:
      src: yb-tserver.service
      dest: "{{ systemd_dir }}/yb-tserver.service"
<<<<<<< HEAD
=======
      owner: "{{ user_name }}"
      group: "{{ user_name }}"
      mode: 0644

 # Adding systemd service files for yb-controller
  - name: Add yb-controller.service
    template:
      src: yb-controller.service
      dest: "{{ systemd_dir }}/yb-controller.service"
>>>>>>> a5893cba
      owner: "{{ user_name }}"
      group: "{{ user_name }}"
      mode: 0644
    when: configure_ybc

  # Adding systemd service and timer files for zip_purge_yb_logs
  - name: Add yb-zip_purge_yb_logs.service
    template:
      src: yb-zip_purge_yb_logs.service
      dest: "{{ systemd_dir }}/yb-zip_purge_yb_logs.service"
      owner: "{{ user_name }}"
      group: "{{ user_name }}"
      mode: 0644

  - name: Add yb-zip_purge_yb_logs.timer
    template:
      src: yb-zip_purge_yb_logs.timer
      dest: "{{ systemd_dir }}/yb-zip_purge_yb_logs.timer"
      owner: "{{ user_name }}"
      group: "{{ user_name }}"
      mode: 0644

  # Adding systemd service and timer files for clean_cores
  - name: Add yb-clean_cores.service
    template:
      src: yb-clean_cores.service
      dest: "{{ systemd_dir }}/yb-clean_cores.service"
      owner: "{{ user_name }}"
      group: "{{ user_name }}"
      mode: 0644

  - name: Add yb-clean_cores.timer
    template:
      src: yb-clean_cores.timer
      dest: "{{ systemd_dir }}/yb-clean_cores.timer"
      owner: "{{ user_name }}"
      group: "{{ user_name }}"
      mode: 0644

  # Adding systemd service and timer files for collect_metrics
  - name: Add yb-collect_metrics.service
    template:
      src: yb-collect_metrics.service
      dest: "{{ systemd_dir }}/yb-collect_metrics.service"
      owner: "{{ user_name }}"
      group: "{{ user_name }}"
      mode: 0644

  - name: Add yb-collect_metrics.timer
    template:
      src: yb-collect_metrics.timer
      dest: "{{ systemd_dir }}/yb-collect_metrics.timer"
      owner: "{{ user_name }}"
      group: "{{ user_name }}"
      mode: 0644

  tags: systemd_upgrade
  when: systemd_option

- block:
  - name: Check if /etc/apt/apt.conf.d/20auto-upgrades exists
    stat:
      path: /etc/apt/apt.conf.d/20auto-upgrades
    register: autoupgrade_file

  - name: Reenable unattended upgrades
    raw: 'sed -i /Unattended-Upgrade/s/"0"/"1"/ /etc/apt/apt.conf.d/20auto-upgrades'
    when: autoupgrade_file.stat.exists

  - name: Check if /etc/apt/apt.conf.d/50unattended-upgrades exists
    stat:
      path: /etc/apt/apt.conf.d/50unattended-upgrades
    register: unattendedupgrade_file

  - name: Disable automatic reboot
    lineinfile:
      path: /etc/apt/apt.conf.d/50unattended-upgrades
      line: Unattended-Upgrade::Automatic-Reboot "false";
    when: unattendedupgrade_file.stat.exists
  when: ansible_distribution == "Ubuntu"
  tags: yb-prebuilt-ami<|MERGE_RESOLUTION|>--- conflicted
+++ resolved
@@ -133,10 +133,7 @@
         cmd: "loginctl enable-linger {{ user_name }}"
     when: ansible_os_family != 'RedHat' or ansible_distribution_major_version != '7'
   - block:
-<<<<<<< HEAD
-=======
     # Give yugabyte user sudo access to start/stop/restart master and tserver
->>>>>>> a5893cba
     - name: Add yugabyte sudo user without password
       lineinfile:
         dest: /etc/sudoers.d/yugabyte
@@ -150,14 +147,11 @@
               /bin/systemctl restart yb-tserver,
               /bin/systemctl enable yb-tserver,
               /bin/systemctl disable yb-tserver,
-<<<<<<< HEAD
-=======
               /bin/systemctl start yb-controller,
               /bin/systemctl stop yb-controller,
               /bin/systemctl restart yb-controller,
               /bin/systemctl enable yb-controller,
               /bin/systemctl disable yb-controller,
->>>>>>> a5893cba
               /bin/systemctl start yb-zip_purge_yb_logs.timer,
               /bin/systemctl stop yb-zip_purge_yb_logs.timer,
               /bin/systemctl restart yb-zip_purge_yb_logs.timer,
@@ -200,11 +194,7 @@
         line: "#includedir /etc/sudoers.d"
         state: present
         validate: "/usr/sbin/visudo -cf %s"
-<<<<<<< HEAD
-    when: ansible_os_family == 'RedHat' and ansible_distribution_major_version == '7'
-=======
       when: ansible_os_family == 'RedHat' and ansible_distribution_major_version == '7'
->>>>>>> a5893cba
 
   # Adding systemd service files for yb-master and yb-tserver
   - name: Add yb-master.service
@@ -219,8 +209,6 @@
     template:
       src: yb-tserver.service
       dest: "{{ systemd_dir }}/yb-tserver.service"
-<<<<<<< HEAD
-=======
       owner: "{{ user_name }}"
       group: "{{ user_name }}"
       mode: 0644
@@ -230,7 +218,6 @@
     template:
       src: yb-controller.service
       dest: "{{ systemd_dir }}/yb-controller.service"
->>>>>>> a5893cba
       owner: "{{ user_name }}"
       group: "{{ user_name }}"
       mode: 0644
