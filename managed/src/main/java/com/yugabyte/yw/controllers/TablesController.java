// Copyright (c) YugaByte, Inc.

package com.yugabyte.yw.controllers;

import static com.yugabyte.yw.commissioner.Common.CloudType.aws;
import static com.yugabyte.yw.common.Util.SYSTEM_PLATFORM_DB;
import static com.yugabyte.yw.common.Util.getUUIDRepresentation;
import static com.yugabyte.yw.forms.TableDefinitionTaskParams.createFromResponse;
import static io.swagger.annotations.ApiModelProperty.AccessMode.READ_ONLY;

import com.fasterxml.jackson.annotation.JsonAlias;
<<<<<<< HEAD
import com.fasterxml.jackson.annotation.JsonFormat;
=======
>>>>>>> ec279572
import com.fasterxml.jackson.annotation.JsonProperty;
import com.fasterxml.jackson.core.type.TypeReference;
import com.fasterxml.jackson.databind.ObjectMapper;
import com.fasterxml.jackson.databind.node.ArrayNode;
import com.fasterxml.jackson.databind.node.ObjectNode;
import com.google.common.annotations.VisibleForTesting;
import com.google.inject.Inject;
import com.yugabyte.yw.commissioner.Commissioner;
import com.yugabyte.yw.commissioner.Common;
import com.yugabyte.yw.commissioner.tasks.MultiTableBackup;
import com.yugabyte.yw.commissioner.tasks.subtasks.DeleteTableFromUniverse;
import com.yugabyte.yw.common.BackupUtil;
import com.yugabyte.yw.common.NodeUniverseManager;
import com.yugabyte.yw.common.PlatformServiceException;
import com.yugabyte.yw.common.ShellResponse;
import com.yugabyte.yw.common.customer.config.CustomerConfigService;
import com.yugabyte.yw.common.services.YBClientService;
import com.yugabyte.yw.common.utils.Pair;
import com.yugabyte.yw.forms.BackupRequestParams;
import com.yugabyte.yw.forms.BackupTableParams;
import com.yugabyte.yw.forms.BulkImportParams;
import com.yugabyte.yw.forms.PlatformResults;
import com.yugabyte.yw.forms.PlatformResults.YBPSuccess;
import com.yugabyte.yw.forms.PlatformResults.YBPTask;
import com.yugabyte.yw.forms.TableDefinitionTaskParams;
import com.yugabyte.yw.forms.UniverseDefinitionTaskParams;
import com.yugabyte.yw.metrics.MetricQueryHelper;
import com.yugabyte.yw.metrics.MetricQueryResponse;
import com.yugabyte.yw.models.Audit;
import com.yugabyte.yw.models.Customer;
import com.yugabyte.yw.models.CustomerConfig;
import com.yugabyte.yw.models.CustomerTask;
import com.yugabyte.yw.models.Provider;
import com.yugabyte.yw.models.Schedule;
import com.yugabyte.yw.models.Universe;
import com.yugabyte.yw.models.CustomerConfig.ConfigState;
import com.yugabyte.yw.models.helpers.ColumnDetails;
import com.yugabyte.yw.models.helpers.CommonUtils;
import com.yugabyte.yw.models.helpers.NodeDetails;
import com.yugabyte.yw.models.helpers.TableDetails;
import com.yugabyte.yw.models.helpers.TaskType;
<<<<<<< HEAD
import com.yugabyte.yw.models.helpers.NodeDetails.NodeState;
=======
>>>>>>> ec279572

import io.swagger.annotations.Api;
import io.swagger.annotations.ApiImplicitParam;
import io.swagger.annotations.ApiImplicitParams;
import io.swagger.annotations.ApiModel;
import io.swagger.annotations.ApiModelProperty;
import io.swagger.annotations.ApiOperation;
import io.swagger.annotations.ApiResponse;
import io.swagger.annotations.ApiResponses;
import io.swagger.annotations.Authorization;

import java.io.IOException;
import java.util.ArrayList;
import java.util.Collections;
import java.util.HashMap;
import java.util.HashSet;
import java.util.List;
import java.util.Map;
import java.util.Random;
import java.util.Scanner;
import java.util.Set;
import java.util.UUID;
import java.util.function.Function;
import java.util.stream.Collectors;
import lombok.Builder;
import lombok.extern.jackson.Jacksonized;
<<<<<<< HEAD
import oshi.util.tuples.Triplet;
=======
>>>>>>> ec279572

import org.slf4j.Logger;
import org.slf4j.LoggerFactory;
import org.yb.CommonTypes.TableType;
import org.yb.client.GetTableSchemaResponse;
import org.yb.client.ListTablesResponse;
import org.yb.client.YBClient;
import org.yb.master.CatalogEntityInfo.PlacementBlockPB;
import org.yb.master.MasterDdlOuterClass.ListTablesResponsePB.TableInfo;
import org.yb.master.MasterTypes.RelationType;
import play.data.Form;
import play.libs.Json;
import play.mvc.Result;

@Api(
    value = "Table management",
    authorizations = @Authorization(AbstractPlatformController.API_KEY_AUTH))
public class TablesController extends AuthenticatedController {
  public static final Logger LOG = LoggerFactory.getLogger(TablesController.class);

  Commissioner commissioner;

  private final YBClientService ybService;

  private final MetricQueryHelper metricQueryHelper;

  private final CustomerConfigService customerConfigService;

  private final NodeUniverseManager nodeUniverseManager;

  @Inject
  public TablesController(
      Commissioner commissioner,
      YBClientService service,
      MetricQueryHelper metricQueryHelper,
      CustomerConfigService customerConfigService,
      NodeUniverseManager nodeUniverseManager) {
    this.commissioner = commissioner;
    this.ybService = service;
    this.metricQueryHelper = metricQueryHelper;
    this.customerConfigService = customerConfigService;
    this.nodeUniverseManager = nodeUniverseManager;
  }

  @ApiOperation(
      value = "Create a YugabyteDB table",
      response = YBPTask.class,
      nickname = "createTable")
  @ApiImplicitParams({
    @ApiImplicitParam(
        name = "Table",
        value = "Table definition to be created",
        required = true,
        dataType = "com.yugabyte.yw.forms.TableDefinitionTaskParams",
        paramType = "body")
  })
  public Result create(UUID customerUUID, UUID universeUUID) {
    // Validate customer UUID and universe UUID
    Customer customer = Customer.getOrBadRequest(customerUUID);
    Universe universe = Universe.getOrBadRequest(universeUUID);
    Form<TableDefinitionTaskParams> formData =
        formFactory.getFormDataOrBadRequest(TableDefinitionTaskParams.class);
    TableDefinitionTaskParams taskParams = formData.get();
    // Submit the task to create the table.
    if (taskParams.tableDetails == null) {
      throw new PlatformServiceException(BAD_REQUEST, "Table details can not be null.");
    }
    TableDetails tableDetails = taskParams.tableDetails;
    UUID taskUUID = commissioner.submit(TaskType.CreateCassandraTable, taskParams);
    LOG.info(
        "Submitted create table for {}:{}, task uuid = {}.",
        taskParams.tableUUID,
        tableDetails.tableName,
        taskUUID);

    // Add this task uuid to the user universe.
    // TODO: check as to why we aren't populating the tableUUID from middleware
    // Which means all the log statements above and below are basically logging null?
    CustomerTask.create(
        customer,
        universe.universeUUID,
        taskUUID,
        CustomerTask.TargetType.Table,
        CustomerTask.TaskType.Create,
        tableDetails.tableName);
    LOG.info(
        "Saved task uuid {} in customer tasks table for table {}:{}.{}",
        taskUUID,
        taskParams.tableUUID,
        tableDetails.keyspace,
        tableDetails.tableName);

    auditService()
        .createAuditEntryWithReqBody(
            ctx(),
            Audit.TargetType.Table,
            null,
            Audit.ActionType.Create,
            Json.toJson(formData.rawData()),
            taskUUID);
    return new YBPTask(taskUUID).asResult();
  }

  @ApiOperation(
      value = "Alter a YugabyteDB table",
      nickname = "alterTable",
      response = Object.class,
      responseContainer = "Map")
  public Result alter(UUID cUUID, UUID uniUUID, UUID tableUUID) {
    return play.mvc.Results.TODO;
  }

  @ApiOperation(value = "Drop a YugabyteDB table", nickname = "dropTable", response = YBPTask.class)
  public Result drop(UUID customerUUID, UUID universeUUID, UUID tableUUID) {
    // Validate customer UUID
    Customer customer = Customer.getOrBadRequest(customerUUID);
    // Validate universe UUID
    Universe universe = Universe.getOrBadRequest(universeUUID);
    final String masterAddresses = universe.getMasterAddresses(true);
    if (masterAddresses.isEmpty()) {
      String errMsg = "Expected error. Masters are not currently queryable.";
      LOG.warn(errMsg);
      // TODO: This should be temporary unavailable error and not a success!!
      return YBPSuccess.withMessage(errMsg);
    }
    String certificate = universe.getCertificateNodetoNode();
    YBClient client = ybService.getClient(masterAddresses, certificate);
    GetTableSchemaResponse schemaResponse;
    try {
      schemaResponse = client.getTableSchemaByUUID(tableUUID.toString().replace("-", ""));
    } catch (Exception e) {
      throw new PlatformServiceException(INTERNAL_SERVER_ERROR, e.getMessage());
    }
    if (schemaResponse == null) {
      throw new PlatformServiceException(BAD_REQUEST, "No table for UUID: " + tableUUID);
    }
    ybService.closeClient(client, masterAddresses);
    DeleteTableFromUniverse.Params taskParams = new DeleteTableFromUniverse.Params();
    taskParams.universeUUID = universeUUID;
    taskParams.expectedUniverseVersion = -1;
    taskParams.tableUUID = tableUUID;
    taskParams.tableName = schemaResponse.getTableName();
    taskParams.keyspace = schemaResponse.getNamespace();
    taskParams.masterAddresses = masterAddresses;

    UUID taskUUID = commissioner.submit(TaskType.DeleteTable, taskParams);
    LOG.info(
        "Submitted delete table for {}:{}, task uuid = {}.",
        taskParams.tableUUID,
        taskParams.getFullName(),
        taskUUID);

    CustomerTask.create(
        customer,
        universeUUID,
        taskUUID,
        CustomerTask.TargetType.Table,
        CustomerTask.TaskType.Delete,
        taskParams.getFullName());
    LOG.info(
        "Saved task uuid {} in customer tasks table for table {}:{}",
        taskUUID,
        taskParams.tableUUID,
        taskParams.getFullName());

    auditService()
        .createAuditEntryWithReqBody(
            ctx(), Audit.TargetType.Table, tableUUID.toString(), Audit.ActionType.Drop, taskUUID);
    return new YBPTask(taskUUID).asResult();
  }

  @ApiOperation(
      value = "UI_ONLY",
      response = Object.class,
      responseContainer = "Map",
      hidden = true)
  public Result getColumnTypes() {
    ColumnDetails.YQLDataType[] dataTypes = ColumnDetails.YQLDataType.values();
    ObjectNode result = Json.newObject();
    ArrayNode primitives = Json.newArray();
    ArrayNode collections = Json.newArray();
    for (ColumnDetails.YQLDataType dataType : dataTypes) {
      if (dataType.isCollection()) {
        collections.add(dataType.name());
      } else {
        primitives.add(dataType.name());
      }
    }
    result.put("primitives", primitives);
    result.put("collections", collections);
    return PlatformResults.withRawData(result);
  }

  @ApiOperation(
      value = "List column types",
      notes = "Get a list of all defined column types.",
      response = ColumnDetails.YQLDataType.class,
      responseContainer = "List")
  public Result getYQLDataTypes() {
    return PlatformResults.withData(ColumnDetails.YQLDataType.values());
  }

  @ApiModel(description = "Table information response")
  @Builder
  static class TableInfoResp {

    @ApiModelProperty(value = "Table UUID", accessMode = READ_ONLY)
    public final UUID tableUUID;

    @ApiModelProperty(value = "Keyspace")
    public final String keySpace;

    @ApiModelProperty(value = "Table type")
    public final TableType tableType;

    @ApiModelProperty(value = "Table name")
    public final String tableName;

    @ApiModelProperty(value = "Relation type")
    public final RelationType relationType;

    @ApiModelProperty(value = "Size in bytes", accessMode = READ_ONLY)
    public final double sizeBytes;

    @ApiModelProperty(value = "UI_ONLY", hidden = true)
    public final boolean isIndexTable;

    @ApiModelProperty(value = "Namespace or Schema")
    public final String nameSpace;

    @ApiModelProperty(value = "Table space")
    public final String tableSpace;

    @ApiModelProperty(value = "Partition Info")
    public final List<TableInfoResp> partitionInfo;
  }

  @ApiOperation(
      value = "List all tables",
      nickname = "getAllTables",
      notes = "Get a list of all tables in the specified universe",
      response = TableInfoResp.class,
      responseContainer = "List")
  public Result listTables(UUID customerUUID, UUID universeUUID) {
    // Validate customer UUID
    Customer.getOrBadRequest(customerUUID);
    // Validate universe UUID
    Universe universe = Universe.getOrBadRequest(universeUUID);

    final String masterAddresses = universe.getMasterAddresses(true);
    if (masterAddresses.isEmpty()) {
      String errMsg = "Expected error. Masters are not currently queryable.";
      LOG.warn(errMsg);
      return ok(errMsg);
    }

    Map<String, Double> tableSizes = getTableSizesOrEmpty(universe);

    String certificate = universe.getCertificateNodetoNode();
    ListTablesResponse response = listTablesOrBadRequest(masterAddresses, certificate);
    List<TableInfo> tableInfoList = response.getTableInfoList();
    List<TableInfoResp> tableInfoRespList = new ArrayList<>(tableInfoList.size());
    for (TableInfo table : tableInfoList) {
      if (!isSystemTable(table) || isSystemRedis(table)) {
        tableInfoRespList.add(buildResponseFromTableInfo(table, tableSizes, null).build());
      }
    }
    return PlatformResults.withData(tableInfoRespList);
  }

  private boolean isSystemTable(TableInfo table) {
    return table.getRelationType() == RelationType.SYSTEM_TABLE_RELATION
        || (table.getTableType() == TableType.PGSQL_TABLE_TYPE
            && table.getNamespace().getName().equals(SYSTEM_PLATFORM_DB));
  }

  private boolean isSystemRedis(TableInfo table) {
    return table.getTableType() == TableType.REDIS_TABLE_TYPE
        && table.getRelationType() == RelationType.SYSTEM_TABLE_RELATION
        && table.getNamespace().getName().equals("system_redis")
        && table.getName().equals("redis");
  }

  // Query prometheus for table sizes.
  private Map<String, Double> getTableSizesOrEmpty(Universe universe) {
    try {
      return queryTableSizes(universe.getUniverseDetails().nodePrefix);
    } catch (RuntimeException e) {
      LOG.error(
          "Error querying for table sizes for universe {} from prometheus",
          universe.getUniverseDetails().nodePrefix,
          e);
    }
    return Collections.emptyMap();
  }

  private ListTablesResponse listTablesOrBadRequest(String masterAddresses, String certificate) {
    YBClient client = null;
    ListTablesResponse response;
    try {
      client = ybService.getClient(masterAddresses, certificate);
      response = client.getTablesList();
    } catch (Exception e) {
      throw new PlatformServiceException(INTERNAL_SERVER_ERROR, e.getMessage());
    } finally {
      ybService.closeClient(client, masterAddresses);
    }
    if (response == null) {
      throw new PlatformServiceException(BAD_REQUEST, "Table list can not be empty");
    }
    return response;
  }

  /**
   * This API will describe a single table.
   *
   * @param customerUUID UUID of the customer owning the table.
   * @param universeUUID UUID of the universe in which the table resides.
   * @param tableUUID UUID of the table to describe.
   * @return json-serialized description of the table.
   */
  @ApiOperation(
      value = "Describe a table",
      nickname = "describeTable",
      response = TableDefinitionTaskParams.class)
  public Result describe(UUID customerUUID, UUID universeUUID, UUID tableUUID) {
    // Validate customer UUID
    Customer.getOrBadRequest(customerUUID);
    // Validate universe UUID
    Universe universe = Universe.getOrBadRequest(universeUUID);
    YBClient client = null;
    String masterAddresses = universe.getMasterAddresses(true);
    try {
      String certificate = universe.getCertificateNodetoNode();
      if (masterAddresses.isEmpty()) {
        LOG.warn("Expected error. Masters are not currently queryable.");
        return ok("Expected error. Masters are not currently queryable.");
      }
      client = ybService.getClient(masterAddresses, certificate);
      GetTableSchemaResponse response =
          client.getTableSchemaByUUID(tableUUID.toString().replace("-", ""));

      return PlatformResults.withData(createFromResponse(universe, tableUUID, response));
    } catch (IllegalArgumentException e) {
      LOG.error("Failed to get schema of table " + tableUUID + " in universe " + universeUUID, e);
      throw new PlatformServiceException(BAD_REQUEST, e.getMessage());
    } catch (Exception e) {
      LOG.error("Failed to get schema of table " + tableUUID + " in universe " + universeUUID, e);
      throw new PlatformServiceException(INTERNAL_SERVER_ERROR, e.getMessage());
    } finally {
      ybService.closeClient(client, masterAddresses);
    }
  }

  @ApiOperation(
      value = "Create a multi-table backup",
      tags = {"Backups", "Table management"},
      nickname = "createMultiTableBackup",
      response = YBPTask.class)
  @ApiResponses(
      @ApiResponse(
          code = 200,
          message = "If requested schedule backup.",
          response = Schedule.class))
  @ApiImplicitParams({
    @ApiImplicitParam(
        name = "Table backup",
        value = "Table backup data to be created",
        required = true,
        dataType = "com.yugabyte.yw.forms.MultiTableBackupRequestParams",
        paramType = "body")
  })
  // Will remove this on completion.
  public Result createMultiTableBackup(UUID customerUUID, UUID universeUUID) {
    // Validate customer UUID
    Customer customer = Customer.getOrBadRequest(customerUUID);
    // Validate universe UUID
    Universe universe = Universe.getOrBadRequest(universeUUID);

    Form<MultiTableBackup.Params> formData =
        formFactory.getFormDataOrBadRequest(MultiTableBackup.Params.class);

    MultiTableBackup.Params taskParams = formData.get();
    if (taskParams.storageConfigUUID == null) {
      throw new PlatformServiceException(
          BAD_REQUEST, "Missing StorageConfig UUID: " + taskParams.storageConfigUUID);
    }
    customerConfigService.getOrBadRequest(customerUUID, taskParams.storageConfigUUID);
    if (universe.getUniverseDetails().updateInProgress
        || universe.getUniverseDetails().backupInProgress) {
      throw new PlatformServiceException(
          BAD_REQUEST,
          String.format(
              "Cannot run Backup task since the universe %s is currently in a locked state.",
              universeUUID.toString()));
    }

    taskParams.universeUUID = universeUUID;
    taskParams.customerUUID = customerUUID;

    validateTables(
        taskParams.tableUUIDList, universe, taskParams.getKeyspace(), taskParams.backupType);

    if (taskParams.schedulingFrequency != 0L || taskParams.cronExpression != null) {
      Schedule schedule =
          Schedule.create(
              customerUUID,
              taskParams,
              TaskType.MultiTableBackup,
              taskParams.schedulingFrequency,
              taskParams.cronExpression);
      UUID scheduleUUID = schedule.getScheduleUUID();
      LOG.info(
          "Submitted universe backup to be scheduled {}, schedule uuid = {}.",
          universeUUID,
          scheduleUUID);
      auditService()
          .createAuditEntryWithReqBody(
              ctx(),
              Audit.TargetType.Universe,
              universeUUID.toString(),
              Audit.ActionType.CreateMultiTableBackup,
              Json.toJson(formData.rawData()));
      return PlatformResults.withData(schedule);
    } else {
      UUID taskUUID = commissioner.submit(TaskType.MultiTableBackup, taskParams);
      LOG.info("Submitted task to universe {}, task uuid = {}.", universe.name, taskUUID);
      CustomerTask.create(
          customer,
          taskParams.universeUUID,
          taskUUID,
          CustomerTask.TargetType.Backup,
          CustomerTask.TaskType.Create,
          universe.name);
      LOG.info("Saved task uuid {} in customer tasks for universe {}", taskUUID, universe.name);
      auditService()
          .createAuditEntryWithReqBody(
              ctx(),
              Audit.TargetType.Universe,
              universeUUID.toString(),
              Audit.ActionType.CreateMultiTableBackup,
              Json.toJson(formData.rawData()),
              taskUUID);
      return new YBPTask(taskUUID).asResult();
    }
  }

  @ApiOperation(
      value = "Create a single-table backup",
      nickname = "createSingleTableBackup",
      response = YBPTask.class)
  @ApiImplicitParams({
    @ApiImplicitParam(
        name = "Backup",
        value = "Backup data to be created",
        required = true,
        dataType = "com.yugabyte.yw.forms.BackupTableParams",
        paramType = "body")
  })
  // Remove this too.
  public Result createBackup(UUID customerUUID, UUID universeUUID, UUID tableUUID) {
    // Validate customer UUID
    Customer customer = Customer.getOrBadRequest(customerUUID);
    // Validate universe UUID
    Universe universe = Universe.getOrBadRequest(universeUUID);

    Form<BackupTableParams> formData = formFactory.getFormDataOrBadRequest(BackupTableParams.class);
    BackupTableParams taskParams = formData.get();

    validateTables(
        Collections.singletonList(tableUUID),
        universe,
        taskParams.getKeyspace(),
        taskParams.backupType);

    customerConfigService.getOrBadRequest(customerUUID, taskParams.storageConfigUUID);
    if (universe.getUniverseDetails().updateInProgress
        || universe.getUniverseDetails().backupInProgress) {
      throw new PlatformServiceException(
          BAD_REQUEST,
          String.format(
              "Cannot run Backup task since the universe %s is currently in a locked state.",
              universeUUID.toString()));
    }

    taskParams.universeUUID = universeUUID;
    taskParams.tableUUID = tableUUID;
    taskParams.customerUuid = customerUUID;

    if (taskParams.schedulingFrequency != 0L || taskParams.cronExpression != null) {
      Schedule schedule =
          Schedule.create(
              customerUUID,
              taskParams,
              TaskType.BackupUniverse,
              taskParams.schedulingFrequency,
              taskParams.cronExpression);
      UUID scheduleUUID = schedule.getScheduleUUID();
      LOG.info(
          "Submitted backup to be scheduled {}:{}, schedule uuid = {}.",
          tableUUID,
          taskParams.getTableName(),
          scheduleUUID);
      auditService()
          .createAuditEntryWithReqBody(
              ctx(),
              Audit.TargetType.Table,
              tableUUID.toString(),
              Audit.ActionType.CreateSingleTableBackup,
              Json.toJson(formData.rawData()));
      return PlatformResults.withData(schedule);
    } else {
      UUID taskUUID = commissioner.submit(TaskType.BackupUniverse, taskParams);
      LOG.info(
          "Submitted task to backup table {}:{}, task uuid = {}.",
          tableUUID,
          taskParams.getTableName(),
          taskUUID);
      CustomerTask.create(
          customer,
          taskParams.universeUUID,
          taskUUID,
          CustomerTask.TargetType.Backup,
          CustomerTask.TaskType.Create,
          taskParams.getTableName());
      LOG.info(
          "Saved task uuid {} in customer tasks table for table {}:{}.{}",
          taskUUID,
          tableUUID,
          taskParams.getTableNames(),
          taskParams.getTableName());
      auditService()
          .createAuditEntryWithReqBody(
              ctx(),
              Audit.TargetType.Table,
              tableUUID.toString(),
              Audit.ActionType.CreateSingleTableBackup,
              Json.toJson(formData.rawData()),
              taskUUID);
      return new YBPTask(taskUUID).asResult();
    }
  }

  /**
   * This API will allow a customer to bulk import data into a table.
   *
   * @param customerUUID UUID of the customer owning the table.
   * @param universeUUID UUID of the universe in which the table resides.
   * @param tableUUID UUID of the table to describe.
   */
  @ApiOperation(
      value = "Bulk import data",
      nickname = "bulkImportData",
      notes = "Bulk import data into the specified table. This is currently AWS-only.",
      response = YBPTask.class)
  @ApiImplicitParams({
    @ApiImplicitParam(
        name = "Bulk import",
        value = "Bulk data to be imported",
        required = true,
        dataType = "com.yugabyte.yw.forms.BulkImportParams",
        paramType = "body")
  })
  public Result bulkImport(UUID customerUUID, UUID universeUUID, UUID tableUUID) {
    // Validate customer UUID
    Customer customer = Customer.getOrBadRequest(customerUUID);
    // Validate universe UUID
    Universe universe = Universe.getOrBadRequest(universeUUID);
    validateTables(Collections.singletonList(tableUUID), universe);

    // TODO: undo hardcode to AWS (required right now due to using EMR).
    Common.CloudType cloudType =
        universe.getUniverseDetails().getPrimaryCluster().userIntent.providerType;
    if (cloudType != aws) {
      throw new PlatformServiceException(
          BAD_REQUEST, "Bulk Import is currently only supported for AWS.");
    }

    Provider.getOrBadRequest(
        customerUUID,
        UUID.fromString(universe.getUniverseDetails().getPrimaryCluster().userIntent.provider));

    // Get form data and validate it.
    Form<BulkImportParams> formData = formFactory.getFormDataOrBadRequest(BulkImportParams.class);
    BulkImportParams taskParams = formData.get();
    if (taskParams.s3Bucket == null || !taskParams.s3Bucket.startsWith("s3://")) {
      throw new PlatformServiceException(
          BAD_REQUEST, "Invalid S3 Bucket provided: " + taskParams.s3Bucket);
    }
    taskParams.universeUUID = universeUUID;

    UUID taskUUID = commissioner.submit(TaskType.ImportIntoTable, taskParams);
    LOG.info(
        "Submitted import into table for {}:{}, task uuid = {}.",
        tableUUID,
        taskParams.getTableName(),
        taskUUID);

    CustomerTask.create(
        customer,
        universe.universeUUID,
        taskUUID,
        CustomerTask.TargetType.Table,
        CustomerTask.TaskType.BulkImportData,
        taskParams.getTableName());
    LOG.info(
        "Saved task uuid {} in customer tasks table for table {}:{}.{}",
        taskUUID,
        tableUUID,
        taskParams.getTableName(),
        taskParams.getTableName());

    auditService()
        .createAuditEntryWithReqBody(
            ctx(),
            Audit.TargetType.Table,
            tableUUID.toString(),
            Audit.ActionType.BulkImport,
            Json.toJson(formData.rawData()),
            taskUUID);
    return new YBPTask(taskUUID, tableUUID).asResult();
  }

  @VisibleForTesting
  void validateTables(
      List<UUID> tableUuids, Universe universe, String keyspace, TableType tableType) {

    List<TableInfo> tableInfoList = getTableInfosOrEmpty(universe);
    if (keyspace != null && tableUuids.isEmpty()) {
      tableInfoList =
          tableInfoList
              .parallelStream()
              .filter(tableInfo -> keyspace.equals(tableInfo.getNamespace().getName()))
              .filter(tableInfo -> tableType.equals(tableInfo.getTableType()))
              .collect(Collectors.toList());
      if (tableInfoList.isEmpty()) {
        throw new PlatformServiceException(
            BAD_REQUEST, "Cannot initiate backup with empty Keyspace " + keyspace);
      }
      return;
    }

    if (keyspace == null) {
      tableInfoList =
          tableInfoList
              .parallelStream()
              .filter(tableInfo -> tableType.equals(tableInfo.getTableType()))
              .collect(Collectors.toList());
      if (tableInfoList.isEmpty()) {
        throw new PlatformServiceException(
            BAD_REQUEST,
            "No tables to backup inside specified Universe "
                + universe.universeUUID.toString()
                + " and Table Type "
                + tableType.name());
      }
      return;
    }

    // Match if the table is an index or ysql table.
    for (TableInfo tableInfo : tableInfoList) {
      if (tableUuids.contains(
          getUUIDRepresentation(tableInfo.getId().toStringUtf8().replace("-", "")))) {
        if (tableInfo.hasRelationType()
            && tableInfo.getRelationType() == RelationType.INDEX_TABLE_RELATION) {
          throw new PlatformServiceException(
              BAD_REQUEST, "Cannot backup index table " + tableInfo.getName());
        } else if (tableInfo.hasTableType()
            && tableInfo.getTableType() == TableType.PGSQL_TABLE_TYPE) {
          throw new PlatformServiceException(
              BAD_REQUEST, "Cannot backup ysql table " + tableInfo.getName());
        }
      }
    }
  }

  @VisibleForTesting
  void validateTables(List<UUID> tableUuids, Universe universe) {
    if (tableUuids.isEmpty()) {
      return;
    }

    List<TableInfo> tableInfoList = getTableInfosOrEmpty(universe);
    // Match if the table is an index or ysql table.
    for (TableInfo tableInfo : tableInfoList) {
      if (tableUuids.contains(
          getUUIDRepresentation(tableInfo.getId().toStringUtf8().replace("-", "")))) {
        if (tableInfo.hasRelationType()
            && tableInfo.getRelationType() == RelationType.INDEX_TABLE_RELATION) {
          throw new PlatformServiceException(
              BAD_REQUEST, "Cannot backup index table " + tableInfo.getName());
        } else if (tableInfo.hasTableType()
            && tableInfo.getTableType() == TableType.PGSQL_TABLE_TYPE) {
          throw new PlatformServiceException(
              BAD_REQUEST, "Cannot backup ysql table " + tableInfo.getName());
        }
      }
    }
  }

  private List<TableInfo> getTableInfosOrEmpty(Universe universe) {
    final String masterAddresses = universe.getMasterAddresses(true);
    if (masterAddresses.isEmpty()) {
      LOG.warn("Masters are not currently queryable.");
      return Collections.emptyList();
    }

    YBClient client = null;
    try {
      String certificate = universe.getCertificateNodetoNode();
      client = ybService.getClient(masterAddresses, certificate);
      return client.getTablesList().getTableInfoList();
    } catch (Exception e) {
      LOG.warn(e.toString());
      return Collections.emptyList();
    } finally {
      ybService.closeClient(client, masterAddresses);
    }
  }

  private Map<String, Double> queryTableSizes(String nodePrefix) {
    // Execute query and check for errors.
    ArrayList<MetricQueryResponse.Entry> values =
        metricQueryHelper.queryDirect(
            "sum by (table_id) (rocksdb_current_version_sst_files_size{node_prefix=\""
                + nodePrefix
                + "\"})");

    HashMap<String, Double> result = new HashMap<>();
    for (final MetricQueryResponse.Entry entry : values) {
      String tableID = entry.labels.get("table_id");
      if (tableID == null
          || tableID.isEmpty()
          || entry.values == null
          || entry.values.size() == 0) {
        continue;
      }
      result.put(tableID, entry.values.get(0).getRight());
    }
    return result;
  }

  @ApiOperation(
<<<<<<< HEAD
      value = "List all tables",
      nickname = "getAllTables",
      notes = "Get a list of all tables in the specified universe",
      response = TableInfoResp.class,
      responseContainer = "List")
  public Result listTablesWithPartitionInfo(UUID customerUUID, UUID universeUUID) {
    // Validate customer UUID
    Customer.getOrBadRequest(customerUUID);
    // Validate universe UUID
=======
      value = "List all tablespaces",
      nickname = "getAllTableSpaces",
      notes = "Get a list of all tablespaces of a given universe",
      response = TableSpaceInfo.class,
      responseContainer = "List")
  public Result listTableSpaces(UUID customerUUID, UUID universeUUID) {
    Customer.getOrBadRequest(customerUUID);
>>>>>>> ec279572
    Universe universe = Universe.getOrBadRequest(universeUUID);

    final String masterAddresses = universe.getMasterAddresses(true);
    if (masterAddresses.isEmpty()) {
      String errMsg = "Expected error. Masters are not currently queryable.";
      LOG.warn(errMsg);
      return ok(errMsg);
    }

<<<<<<< HEAD
    Map<String, Double> tableSizes = getTableSizesOrEmpty(universe);

    String certificate = universe.getCertificateNodetoNode();
    ListTablesResponse response = listTablesOrBadRequest(masterAddresses, certificate);
    List<TableInfo> tableInfoList = response.getTableInfoList();

    Map<String, List<TableInfo>> namespaces =
        tableInfoList.stream().collect(Collectors.groupingBy(x -> x.getNamespace().getName()));

    Map<TablePartitionInfo, TableInfo> tablePartitionInfoToTableInfoMap =
        tableInfoList
            .stream()
            .collect(
                Collectors.toMap(
                    x -> new TablePartitionInfo(x.getName(), x.getNamespace().getName()),
                    Function.identity()));

    LOG.info("tablePartitionInfoToTableInfoMap {} ", tablePartitionInfoToTableInfoMap);

    Map<TablePartitionInfo, List<TablePartitionInfo>> parentToPartitionMap = new HashMap<>();
    for (String namespace : namespaces.keySet()) {
      parentToPartitionMap.putAll(fetchTablePartitionInfo(universe, namespace));
    }
    LOG.info("parentToPartitionMap {}", parentToPartitionMap);

    List<TableInfoResp> tableInfoRespList = new ArrayList<>(tableInfoList.size());
    Set<UUID> includedTableUuids = new HashSet<>();

    for (Map.Entry<TablePartitionInfo, List<TablePartitionInfo>> entry :
        parentToPartitionMap.entrySet()) {
      LOG.info("entry key {}", entry.getKey());
      TableInfo table = tablePartitionInfoToTableInfoMap.get(entry.getKey());
      if (!isSystemTable(table) || isSystemRedis(table)) {
        TableInfoResp.TableInfoRespBuilder parentBuilder =
            buildResponseFromTableInfo(table, tableSizes, entry.getKey());
        List<TableInfoResp> childrenList = new ArrayList<>();
        for (TablePartitionInfo childPartition : entry.getValue()) {
          TableInfoResp.TableInfoRespBuilder childBuilder =
              buildResponseFromTableInfo(
                  tablePartitionInfoToTableInfoMap.get(childPartition), tableSizes, childPartition);
          childrenList.add(childBuilder.build());
          includedTableUuids.add(childBuilder.tableUUID);
        }
        parentBuilder.partitionInfo(childrenList);
        includedTableUuids.add(parentBuilder.tableUUID);
        tableInfoRespList.add(parentBuilder.build());
      }
    }

    for (TableInfo table : tableInfoList) {
      if (!isSystemTable(table) || isSystemRedis(table)) {
        String tableKeySpace = table.getNamespace().getName();
        String id = table.getId().toStringUtf8();
        if (!includedTableUuids.contains(getUUIDRepresentation(id))) {
          tableInfoRespList.add(buildResponseFromTableInfo(table, tableSizes, null).build());
        }
      }
    }

    return PlatformResults.withData(tableInfoRespList);
  }

  private TableInfoResp.TableInfoRespBuilder buildResponseFromTableInfo(
      TableInfo table, Map<String, Double> tableSizes, TablePartitionInfo tpi) {
    String id = table.getId().toStringUtf8();
    String tableKeySpace = table.getNamespace().getName();
    TableInfoResp.TableInfoRespBuilder builder =
        TableInfoResp.builder()
            .tableUUID(getUUIDRepresentation(id))
            .keySpace(tableKeySpace)
            .tableType(table.getTableType())
            .tableName(table.getName())
            .relationType(table.getRelationType())
            .isIndexTable(table.getRelationType() == RelationType.INDEX_TABLE_RELATION);
    Double tableSize = tableSizes.get(id);
    if (tableSize != null) {
      builder.sizeBytes(tableSize);
    }
    if (tpi != null) {
      builder.tableSpace(tpi.tableSpace);
    }
    return builder;
  }

  private Map<TablePartitionInfo, List<TablePartitionInfo>> fetchTablePartitionInfo(
      Universe universe, String dbName) {
    LOG.info("Fetching table partitions...");
    NodeDetails randomTServer = CommonUtils.getARandomTServer(universe);
    Map<TablePartitionInfo, List<TablePartitionInfo>> parentToChildrenMap = new HashMap<>();
    final String fetchPartitionDataQuery =
        "SELECT jsonb_agg(res)"
            + " FROM"
            + " (SELECT t.child_table, t.child_schema, pt.tablespace as child_tablespace, t.parent_table, t.parent_schema, pt_parent.tablespace as parent_tablespace "
            + " FROM "
            + " (SELECT nmsp_parent.nspname AS parent_schema, parent.relname AS parent_table, nmsp_child.nspname AS child_schema, child.relname AS child_table "
            + " FROM pg_inherits "
            + "  JOIN pg_class parent "
            + "    ON pg_inherits.inhparent = parent.oid "
            + "  JOIN pg_class child "
            + "    ON pg_inherits.inhrelid = child.oid "
            + "  JOIN pg_namespace nmsp_parent  "
            + "    ON nmsp_parent.oid  = parent.relnamespace "
            + "  JOIN pg_namespace nmsp_child "
            + "    ON nmsp_child.oid   = child.relnamespace) AS t "
            + "  JOIN pg_tables pt "
            + "    ON pt.schemaname = t.child_schema "
            + "    AND pt.tablename = t.child_table "
            + "  JOIN pg_tables pt_parent "
            + "    ON pt_parent.schemaname = t.parent_schema "
            + "    AND pt_parent.tablename = t.parent_table) AS res";
    ShellResponse shellResponse =
        nodeUniverseManager.runYsqlCommand(
            randomTServer, universe, dbName, fetchPartitionDataQuery);
    if (!shellResponse.isSuccess()) {
      LOG.warn(
          "Attempt to fetch table partition info for db {} via node {} failed, response {}:{}",
          dbName,
=======
    LOG.info("Fetching table spaces...");
    NodeDetails randomTServer = null;
    try {
      randomTServer = CommonUtils.getARandomLiveTServer(universe);
    } catch (IllegalStateException ise) {
      throw new PlatformServiceException(
          BAD_REQUEST, "Cluster may not have been initialized yet. Please try later");
    }
    final String fetchTablespaceQuery =
        "select jsonb_agg(t) from (select spcname, spcoptions from pg_catalog.pg_tablespace) as t";
    ShellResponse shellResponse =
        nodeUniverseManager.runYsqlCommand(
            randomTServer, universe, "postgres", fetchTablespaceQuery);
    if (!shellResponse.isSuccess()) {
      LOG.warn(
          "Attempt to fetch tablespace info via node {} failed, response {}:{}",
>>>>>>> ec279572
          randomTServer.nodeName,
          shellResponse.code,
          shellResponse.message);
      throw new PlatformServiceException(
<<<<<<< HEAD
          INTERNAL_SERVER_ERROR, "Error while fetching Table Partition information");
    }
    String jsonData = CommonUtils.extractJsonisedQueryResponse(shellResponse);
    if (jsonData == null || jsonData.isEmpty()) {
      return parentToChildrenMap;
    }
    try {
      ObjectMapper objectMapper = new ObjectMapper();
      List<TablePartitionInfo> partitionList =
          objectMapper.readValue(jsonData, new TypeReference<List<TablePartitionInfo>>() {});

      for (TablePartitionInfo ti : partitionList) {
        ti.keyspace = dbName;
        TablePartitionInfo parent = new TablePartitionInfo();
        parent.schema = ti.parentSchema;
        parent.table = ti.parentTable;
        parent.tableSpace = ti.parentTableSpace;
        parent.keyspace = dbName;
        if (!parentToChildrenMap.containsKey(parent)) {
          parentToChildrenMap.put(parent, new ArrayList<>());
        }
        parentToChildrenMap.get(parent).add(ti);
      }
      LOG.info("parentToChildrenMap size {}", parentToChildrenMap.size());
      return parentToChildrenMap;
    } catch (Exception e) {
      LOG.error("Error while parsing partition query response {}", jsonData, e);
      throw new PlatformServiceException(
          INTERNAL_SERVER_ERROR, "Error while fetching Table Partition information");
    }
  }

  private static class TablePartitionInfo {
    @JsonProperty("child_table")
    public String table;

    @JsonProperty("child_schema")
    public String schema;

    @JsonProperty("child_tablespace")
    public String tableSpace;

    @JsonProperty("parent_table")
    public String parentTable;

    @JsonProperty("parent_schema")
    public String parentSchema;

    @JsonProperty("parent_tablespace")
    public String parentTableSpace;

    @JsonProperty("keyspace")
    public String keyspace;

    public TablePartitionInfo(String table, String keyspace) {
      this.table = table;
      this.keyspace = keyspace;
    }

    public TablePartitionInfo() {}

    @Override
    public String toString() {
      return "TablePartitionInfo [keyspace="
          + keyspace
          + ", parentSchema="
          + parentSchema
          + ", parentTable="
          + parentTable
          + ", parentTableSpace="
          + parentTableSpace
          + ", schema="
          + schema
          + ", table="
          + table
          + ", tableSpace="
          + tableSpace
          + "]";
    }

    @Override
    public int hashCode() {
      final int prime = 31;
      int result = 1;
      result = prime * result + ((keyspace == null) ? 0 : keyspace.hashCode());
      result = prime * result + ((table == null) ? 0 : table.hashCode());
      return result;
    }

    @Override
    public boolean equals(Object obj) {
      if (this == obj) return true;
      if (obj == null) return false;
      if (getClass() != obj.getClass()) return false;
      TablePartitionInfo other = (TablePartitionInfo) obj;
      if (keyspace == null) {
        if (other.keyspace != null) return false;
      } else if (!keyspace.equals(other.keyspace)) return false;
      if (table == null) {
        if (other.table != null) return false;
      } else if (!table.equals(other.table)) return false;
      return true;
    }
=======
          INTERNAL_SERVER_ERROR, "Error while fetching TableSpace information");
    }
    String jsonData = CommonUtils.extractJsonisedSqlResponse(shellResponse);
    List<TableSpaceInfo> tableSpaceInfoRespList = new ArrayList<>();
    if (jsonData == null || jsonData.isEmpty()) {
      PlatformResults.withData(tableSpaceInfoRespList);
    }

    LOG.debug("jsonData {}", jsonData);
    try {
      ObjectMapper objectMapper = new ObjectMapper();
      List<TableSpaceQueryResponse> tablespaceList =
          objectMapper.readValue(jsonData, new TypeReference<List<TableSpaceQueryResponse>>() {});
      tableSpaceInfoRespList =
          tablespaceList
              .stream()
              .filter(x -> !x.tableSpaceName.startsWith("pg_"))
              .map(x -> parseToTableSpaceInfoResp(x))
              .collect(Collectors.toList());
      return PlatformResults.withData(tableSpaceInfoRespList);
    } catch (IOException ioe) {
      LOG.error("Unable to parse fetchTablespaceQuery response {}", jsonData, ioe);
      throw new PlatformServiceException(
          INTERNAL_SERVER_ERROR, "Error while fetching TableSpace information");
    }
  }

  private TableSpaceInfo parseToTableSpaceInfoResp(TableSpaceQueryResponse tablespace) {
    TableSpaceInfo.TableSpaceInfoBuilder builder = TableSpaceInfo.builder();
    builder.name(tablespace.tableSpaceName);
    try {
      ObjectMapper objectMapper = new ObjectMapper();
      for (String optionStr : tablespace.tableSpaceOptions) {
        if (optionStr.startsWith("replica_placement=")) {
          optionStr = optionStr.replaceFirst("replica_placement=", "");
          TableSpaceOptions option = objectMapper.readValue(optionStr, TableSpaceOptions.class);
          builder.numReplicas(option.numReplicas).placementBlocks(option.placementBlocks);
        }
      }
      return builder.build();
    } catch (IOException ioe) {
      LOG.error(
          "Unable to parse options fron fetchTablespaceQuery response {}",
          tablespace.tableSpaceOptions,
          ioe);
      throw new PlatformServiceException(
          INTERNAL_SERVER_ERROR, "Error while fetching TableSpace information");
    }
  }

  @ApiModel(description = "Tablespace information response")
  @Jacksonized
  @Builder
  static class TableSpaceInfo {

    @ApiModelProperty(value = "Tablespace Name")
    public String name;

    @ApiModelProperty(value = "numReplicas")
    public int numReplicas;

    @ApiModelProperty(value = "placements")
    public List<PlacementBlock> placementBlocks;
  }

  static class PlacementBlock {
    @ApiModelProperty(value = "Cloud")
    public String cloud;

    @ApiModelProperty(value = "Region")
    public String region;

    @ApiModelProperty(value = "Zone")
    public String zone;

    @ApiModelProperty(value = "Minimum replicas")
    @JsonAlias("min_num_replicas")
    public int minNumReplicas;
  }

  private static class TableSpaceQueryResponse {
    @JsonProperty("spcname")
    public String tableSpaceName;

    @JsonProperty("spcoptions")
    public List<String> tableSpaceOptions;
  }

  static class TableSpaceOptions {
    @JsonProperty("num_replicas")
    public int numReplicas;

    @JsonProperty("placement_blocks")
    public List<PlacementBlock> placementBlocks;
>>>>>>> ec279572
  }
}<|MERGE_RESOLUTION|>--- conflicted
+++ resolved
@@ -9,10 +9,9 @@
 import static io.swagger.annotations.ApiModelProperty.AccessMode.READ_ONLY;
 
 import com.fasterxml.jackson.annotation.JsonAlias;
-<<<<<<< HEAD
+
 import com.fasterxml.jackson.annotation.JsonFormat;
-=======
->>>>>>> ec279572
+
 import com.fasterxml.jackson.annotation.JsonProperty;
 import com.fasterxml.jackson.core.type.TypeReference;
 import com.fasterxml.jackson.databind.ObjectMapper;
@@ -54,10 +53,8 @@
 import com.yugabyte.yw.models.helpers.NodeDetails;
 import com.yugabyte.yw.models.helpers.TableDetails;
 import com.yugabyte.yw.models.helpers.TaskType;
-<<<<<<< HEAD
 import com.yugabyte.yw.models.helpers.NodeDetails.NodeState;
-=======
->>>>>>> ec279572
+
 
 import io.swagger.annotations.Api;
 import io.swagger.annotations.ApiImplicitParam;
@@ -84,10 +81,8 @@
 import java.util.stream.Collectors;
 import lombok.Builder;
 import lombok.extern.jackson.Jacksonized;
-<<<<<<< HEAD
 import oshi.util.tuples.Triplet;
-=======
->>>>>>> ec279572
+
 
 import org.slf4j.Logger;
 import org.slf4j.LoggerFactory;
@@ -831,7 +826,139 @@
   }
 
   @ApiOperation(
-<<<<<<< HEAD
+      value = "List all tablespaces",
+      nickname = "getAllTableSpaces",
+      notes = "Get a list of all tablespaces of a given universe",
+      response = TableSpaceInfo.class,
+      responseContainer = "List")
+  public Result listTableSpaces(UUID customerUUID, UUID universeUUID) {
+    Customer.getOrBadRequest(customerUUID);
+    Universe universe = Universe.getOrBadRequest(universeUUID);
+
+    final String masterAddresses = universe.getMasterAddresses(true);
+    if (masterAddresses.isEmpty()) {
+      String errMsg = "Expected error. Masters are not currently queryable.";
+      LOG.warn(errMsg);
+      return ok(errMsg);
+    }
+
+    LOG.info("Fetching table spaces...");
+    NodeDetails randomTServer = null;
+    try {
+      randomTServer = CommonUtils.getARandomLiveTServer(universe);
+    } catch (IllegalStateException ise) {
+      throw new PlatformServiceException(
+          BAD_REQUEST, "Cluster may not have been initialized yet. Please try later");
+    }
+    final String fetchTablespaceQuery =
+        "select jsonb_agg(t) from (select spcname, spcoptions from pg_catalog.pg_tablespace) as t";
+    ShellResponse shellResponse =
+        nodeUniverseManager.runYsqlCommand(
+            randomTServer, universe, "postgres", fetchTablespaceQuery);
+    if (!shellResponse.isSuccess()) {
+      LOG.warn(
+          "Attempt to fetch tablespace info via node {} failed, response {}:{}",
+          randomTServer.nodeName,
+          shellResponse.code,
+          shellResponse.message);
+      throw new PlatformServiceException(
+          INTERNAL_SERVER_ERROR, "Error while fetching TableSpace information");
+    }
+    String jsonData = CommonUtils.extractJsonisedSqlResponse(shellResponse);
+    List<TableSpaceInfo> tableSpaceInfoRespList = new ArrayList<>();
+    if (jsonData == null || jsonData.isEmpty()) {
+      PlatformResults.withData(tableSpaceInfoRespList);
+    }
+
+    LOG.debug("jsonData {}", jsonData);
+    try {
+      ObjectMapper objectMapper = new ObjectMapper();
+      List<TableSpaceQueryResponse> tablespaceList =
+          objectMapper.readValue(jsonData, new TypeReference<List<TableSpaceQueryResponse>>() {});
+      tableSpaceInfoRespList =
+          tablespaceList
+              .stream()
+              .filter(x -> !x.tableSpaceName.startsWith("pg_"))
+              .map(x -> parseToTableSpaceInfoResp(x))
+              .collect(Collectors.toList());
+      return PlatformResults.withData(tableSpaceInfoRespList);
+    } catch (IOException ioe) {
+      LOG.error("Unable to parse fetchTablespaceQuery response {}", jsonData, ioe);
+      throw new PlatformServiceException(
+          INTERNAL_SERVER_ERROR, "Error while fetching TableSpace information");
+    }
+  }
+
+  private TableSpaceInfo parseToTableSpaceInfoResp(TableSpaceQueryResponse tablespace) {
+    TableSpaceInfo.TableSpaceInfoBuilder builder = TableSpaceInfo.builder();
+    builder.name(tablespace.tableSpaceName);
+    try {
+      ObjectMapper objectMapper = new ObjectMapper();
+      for (String optionStr : tablespace.tableSpaceOptions) {
+        if (optionStr.startsWith("replica_placement=")) {
+          optionStr = optionStr.replaceFirst("replica_placement=", "");
+          TableSpaceOptions option = objectMapper.readValue(optionStr, TableSpaceOptions.class);
+          builder.numReplicas(option.numReplicas).placementBlocks(option.placementBlocks);
+        }
+      }
+      return builder.build();
+    } catch (IOException ioe) {
+      LOG.error(
+          "Unable to parse options fron fetchTablespaceQuery response {}",
+          tablespace.tableSpaceOptions,
+          ioe);
+      throw new PlatformServiceException(
+          INTERNAL_SERVER_ERROR, "Error while fetching TableSpace information");
+    }
+  }
+
+  @ApiModel(description = "Tablespace information response")
+  @Jacksonized
+  @Builder
+  static class TableSpaceInfo {
+
+    @ApiModelProperty(value = "Tablespace Name")
+    public String name;
+
+    @ApiModelProperty(value = "numReplicas")
+    public int numReplicas;
+
+    @ApiModelProperty(value = "placements")
+    public List<PlacementBlock> placementBlocks;
+  }
+
+  static class PlacementBlock {
+    @ApiModelProperty(value = "Cloud")
+    public String cloud;
+
+    @ApiModelProperty(value = "Region")
+    public String region;
+
+    @ApiModelProperty(value = "Zone")
+    public String zone;
+
+    @ApiModelProperty(value = "Minimum replicas")
+    @JsonAlias("min_num_replicas")
+    public int minNumReplicas;
+  }
+
+  private static class TableSpaceQueryResponse {
+    @JsonProperty("spcname")
+    public String tableSpaceName;
+
+    @JsonProperty("spcoptions")
+    public List<String> tableSpaceOptions;
+  }
+
+  static class TableSpaceOptions {
+    @JsonProperty("num_replicas")
+    public int numReplicas;
+
+    @JsonProperty("placement_blocks")
+    public List<PlacementBlock> placementBlocks;
+  }
+
+  @ApiOperation(
       value = "List all tables",
       nickname = "getAllTables",
       notes = "Get a list of all tables in the specified universe",
@@ -841,15 +968,6 @@
     // Validate customer UUID
     Customer.getOrBadRequest(customerUUID);
     // Validate universe UUID
-=======
-      value = "List all tablespaces",
-      nickname = "getAllTableSpaces",
-      notes = "Get a list of all tablespaces of a given universe",
-      response = TableSpaceInfo.class,
-      responseContainer = "List")
-  public Result listTableSpaces(UUID customerUUID, UUID universeUUID) {
-    Customer.getOrBadRequest(customerUUID);
->>>>>>> ec279572
     Universe universe = Universe.getOrBadRequest(universeUUID);
 
     final String masterAddresses = universe.getMasterAddresses(true);
@@ -859,7 +977,6 @@
       return ok(errMsg);
     }
 
-<<<<<<< HEAD
     Map<String, Double> tableSizes = getTableSizesOrEmpty(universe);
 
     String certificate = universe.getCertificateNodetoNode();
@@ -947,7 +1064,7 @@
   private Map<TablePartitionInfo, List<TablePartitionInfo>> fetchTablePartitionInfo(
       Universe universe, String dbName) {
     LOG.info("Fetching table partitions...");
-    NodeDetails randomTServer = CommonUtils.getARandomTServer(universe);
+    NodeDetails randomTServer = CommonUtils.getARandomLiveTServer(universe);
     Map<TablePartitionInfo, List<TablePartitionInfo>> parentToChildrenMap = new HashMap<>();
     final String fetchPartitionDataQuery =
         "SELECT jsonb_agg(res)"
@@ -977,32 +1094,13 @@
       LOG.warn(
           "Attempt to fetch table partition info for db {} via node {} failed, response {}:{}",
           dbName,
-=======
-    LOG.info("Fetching table spaces...");
-    NodeDetails randomTServer = null;
-    try {
-      randomTServer = CommonUtils.getARandomLiveTServer(universe);
-    } catch (IllegalStateException ise) {
-      throw new PlatformServiceException(
-          BAD_REQUEST, "Cluster may not have been initialized yet. Please try later");
-    }
-    final String fetchTablespaceQuery =
-        "select jsonb_agg(t) from (select spcname, spcoptions from pg_catalog.pg_tablespace) as t";
-    ShellResponse shellResponse =
-        nodeUniverseManager.runYsqlCommand(
-            randomTServer, universe, "postgres", fetchTablespaceQuery);
-    if (!shellResponse.isSuccess()) {
-      LOG.warn(
-          "Attempt to fetch tablespace info via node {} failed, response {}:{}",
->>>>>>> ec279572
           randomTServer.nodeName,
           shellResponse.code,
           shellResponse.message);
       throw new PlatformServiceException(
-<<<<<<< HEAD
           INTERNAL_SERVER_ERROR, "Error while fetching Table Partition information");
     }
-    String jsonData = CommonUtils.extractJsonisedQueryResponse(shellResponse);
+    String jsonData = CommonUtils.extractJsonisedSqlResponse(shellResponse);
     if (jsonData == null || jsonData.isEmpty()) {
       return parentToChildrenMap;
     }
@@ -1103,101 +1201,6 @@
       } else if (!table.equals(other.table)) return false;
       return true;
     }
-=======
-          INTERNAL_SERVER_ERROR, "Error while fetching TableSpace information");
-    }
-    String jsonData = CommonUtils.extractJsonisedSqlResponse(shellResponse);
-    List<TableSpaceInfo> tableSpaceInfoRespList = new ArrayList<>();
-    if (jsonData == null || jsonData.isEmpty()) {
-      PlatformResults.withData(tableSpaceInfoRespList);
-    }
-
-    LOG.debug("jsonData {}", jsonData);
-    try {
-      ObjectMapper objectMapper = new ObjectMapper();
-      List<TableSpaceQueryResponse> tablespaceList =
-          objectMapper.readValue(jsonData, new TypeReference<List<TableSpaceQueryResponse>>() {});
-      tableSpaceInfoRespList =
-          tablespaceList
-              .stream()
-              .filter(x -> !x.tableSpaceName.startsWith("pg_"))
-              .map(x -> parseToTableSpaceInfoResp(x))
-              .collect(Collectors.toList());
-      return PlatformResults.withData(tableSpaceInfoRespList);
-    } catch (IOException ioe) {
-      LOG.error("Unable to parse fetchTablespaceQuery response {}", jsonData, ioe);
-      throw new PlatformServiceException(
-          INTERNAL_SERVER_ERROR, "Error while fetching TableSpace information");
-    }
-  }
-
-  private TableSpaceInfo parseToTableSpaceInfoResp(TableSpaceQueryResponse tablespace) {
-    TableSpaceInfo.TableSpaceInfoBuilder builder = TableSpaceInfo.builder();
-    builder.name(tablespace.tableSpaceName);
-    try {
-      ObjectMapper objectMapper = new ObjectMapper();
-      for (String optionStr : tablespace.tableSpaceOptions) {
-        if (optionStr.startsWith("replica_placement=")) {
-          optionStr = optionStr.replaceFirst("replica_placement=", "");
-          TableSpaceOptions option = objectMapper.readValue(optionStr, TableSpaceOptions.class);
-          builder.numReplicas(option.numReplicas).placementBlocks(option.placementBlocks);
-        }
-      }
-      return builder.build();
-    } catch (IOException ioe) {
-      LOG.error(
-          "Unable to parse options fron fetchTablespaceQuery response {}",
-          tablespace.tableSpaceOptions,
-          ioe);
-      throw new PlatformServiceException(
-          INTERNAL_SERVER_ERROR, "Error while fetching TableSpace information");
-    }
-  }
-
-  @ApiModel(description = "Tablespace information response")
-  @Jacksonized
-  @Builder
-  static class TableSpaceInfo {
-
-    @ApiModelProperty(value = "Tablespace Name")
-    public String name;
-
-    @ApiModelProperty(value = "numReplicas")
-    public int numReplicas;
-
-    @ApiModelProperty(value = "placements")
-    public List<PlacementBlock> placementBlocks;
-  }
-
-  static class PlacementBlock {
-    @ApiModelProperty(value = "Cloud")
-    public String cloud;
-
-    @ApiModelProperty(value = "Region")
-    public String region;
-
-    @ApiModelProperty(value = "Zone")
-    public String zone;
-
-    @ApiModelProperty(value = "Minimum replicas")
-    @JsonAlias("min_num_replicas")
-    public int minNumReplicas;
-  }
-
-  private static class TableSpaceQueryResponse {
-    @JsonProperty("spcname")
-    public String tableSpaceName;
-
-    @JsonProperty("spcoptions")
-    public List<String> tableSpaceOptions;
-  }
-
-  static class TableSpaceOptions {
-    @JsonProperty("num_replicas")
-    public int numReplicas;
-
-    @JsonProperty("placement_blocks")
-    public List<PlacementBlock> placementBlocks;
->>>>>>> ec279572
-  }
+  }
+  
 }