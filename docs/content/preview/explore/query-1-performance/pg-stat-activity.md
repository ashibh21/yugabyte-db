--- conflicted
+++ resolved
@@ -13,11 +13,7 @@
 type: docs
 ---
 
-<<<<<<< HEAD
-YugabyteDB supports the PostgreSQL `pg_stat_activity` view to analyze live queries. This view returns analytic and diagnostic information about active Yugabyte server processes and queries. The view returns one row per server process, and displays information related to the current status of the database connection.
-=======
 YugabyteDB supports the PostgreSQL `pg_stat_activity` view to analyze live queries. This view returns analytic and diagnostic information about active YugabyteDB server processes and queries. The view returns one row per server process, and displays information related to the current status of the database connection.
->>>>>>> c4c2cc7e
 
 ## Supported fields
 
