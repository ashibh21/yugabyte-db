--- conflicted
+++ resolved
@@ -16,18 +16,12 @@
 import io.ebean.annotation.DbJson;
 import io.swagger.annotations.ApiModel;
 import io.swagger.annotations.ApiModelProperty;
-<<<<<<< HEAD
-
-import java.io.File;
-import java.nio.charset.Charset;
-=======
 import io.swagger.annotations.ApiModelProperty.AccessMode;
 
 import java.io.File;
 import java.nio.charset.Charset;
 import java.text.SimpleDateFormat;
 import java.util.Date;
->>>>>>> a5893cba
 import java.util.List;
 import java.util.UUID;
 import javax.persistence.Column;
@@ -74,8 +68,6 @@
         Customer.get(provider.customerUUID).code, sanitizedProviderName, provider.uuid);
   }
 
-<<<<<<< HEAD
-=======
   // scheduled access key rotation task uses this
   // since the granularity for that is days,
   // we can safely use a timestamp with second granularity
@@ -92,7 +84,6 @@
     return sdf1.format(new Date());
   }
 
->>>>>>> a5893cba
   @ApiModelProperty(required = false, hidden = true)
   @JsonIgnore
   public String getPublicKeyContent() {
