--- conflicted
+++ resolved
@@ -414,11 +414,7 @@
                 url = "{{repl if ConfigOptionEquals "https_enabled" "1"}}https://{{repl else}}http://{{repl end}}{{repl ConfigOption "hostname"}}{{repl if and (ConfigOptionNotEquals "nginx_external_port" "80") (ConfigOptionNotEquals "nginx_external_port" "443")}}:{{repl ConfigOption "nginx_external_port"}}{{repl end}}"
                 security.custom_hooks.enable_custom_hooks = {{repl if ConfigOptionEquals "enable_custom_hooks" "1"}}true{{repl else}}false{{repl end}}
                 security.custom_hooks.enable_sudo = {{repl if ConfigOptionEquals "enable_sudo" "1"}}true{{repl else}}false{{repl end}}
-<<<<<<< HEAD
                 security.ssh2_enabled = false
-=======
-                security.ssh2_enabled = {{repl if ConfigOptionEquals "enable_tectia_ssh" "1"}}true{{repl else}}false{{repl end}}
->>>>>>> 601d9dd1
               }
 
   - name: nginx
