//  Copyright (c) 2011-present, Facebook, Inc.  All rights reserved.
//  This source code is licensed under the BSD-style license found in the
//  LICENSE file in the root directory of this source tree. An additional grant
//  of patent rights can be found in the PATENTS file in the same directory.
//
// The following only applies to changes made to this file as part of YugaByte development.
//
// Portions Copyright (c) YugaByte, Inc.
//
// Licensed under the Apache License, Version 2.0 (the "License"); you may not use this file except
// in compliance with the License.  You may obtain a copy of the License at
//
// http://www.apache.org/licenses/LICENSE-2.0
//
// Unless required by applicable law or agreed to in writing, software distributed under the License
// is distributed on an "AS IS" BASIS, WITHOUT WARRANTIES OR CONDITIONS OF ANY KIND, either express
// or implied.  See the License for the specific language governing permissions and limitations
// under the License.
//
// Copyright (c) 2011 The LevelDB Authors. All rights reserved.
// Use of this source code is governed by a BSD-style license that can be
// found in the LICENSE file. See the AUTHORS file for names of contributors.

#include "yb/rocksdb/db/db_impl.h"

#ifndef __STDC_FORMAT_MACROS
#define __STDC_FORMAT_MACROS
#endif

#include <inttypes.h>
#include <stdint.h>
#ifdef OS_SOLARIS
#include <alloca.h>
#endif

#include <algorithm>
#include <climits>
#include <map>
#include <set>
#include <stdexcept>
#include <string>
#include <unordered_map>
#include <unordered_set>
#include <utility>
#include <vector>

#include <boost/container/small_vector.hpp>

#include "yb/gutil/stringprintf.h"
#include "yb/util/string_util.h"
#include "yb/util/scope_exit.h"
#include "yb/util/logging.h"
#include "yb/util/debug-util.h"
#include "yb/util/fault_injection.h"
#include "yb/util/flag_tags.h"
#include "yb/util/priority_thread_pool.h"
#include "yb/util/atomic.h"

#include "yb/rocksdb/db/auto_roll_logger.h"
#include "yb/rocksdb/db/builder.h"
#include "yb/rocksdb/db/compaction_job.h"
#include "yb/rocksdb/db/compaction_picker.h"
#include "yb/rocksdb/db/db_info_dumper.h"
#include "yb/rocksdb/db/db_iter.h"
#include "yb/rocksdb/db/dbformat.h"
#include "yb/rocksdb/db/event_helpers.h"
#include "yb/rocksdb/db/filename.h"
#include "yb/rocksdb/db/file_numbers.h"
#include "yb/rocksdb/db/flush_job.h"
#include "yb/rocksdb/db/forward_iterator.h"
#include "yb/rocksdb/db/job_context.h"
#include "yb/rocksdb/db/log_reader.h"
#include "yb/rocksdb/db/log_writer.h"
#include "yb/rocksdb/db/managed_iterator.h"
#include "yb/rocksdb/db/memtable.h"
#include "yb/rocksdb/db/memtable_list.h"
#include "yb/rocksdb/db/merge_context.h"
#include "yb/rocksdb/db/merge_helper.h"
#include "yb/rocksdb/db/table_cache.h"
#include "yb/rocksdb/db/table_properties_collector.h"
#include "yb/rocksdb/db/version_set.h"
#include "yb/rocksdb/db/write_batch_internal.h"
#include "yb/rocksdb/db/write_callback.h"
#include "yb/rocksdb/db/writebuffer.h"
#include "yb/rocksdb/port/likely.h"
#include "yb/rocksdb/port/port.h"
#include "yb/rocksdb/cache.h"
#include "yb/rocksdb/compaction_filter.h"
#include "yb/rocksdb/db.h"
#include "yb/rocksdb/env.h"
#include "yb/rocksdb/sst_file_writer.h"
#include "yb/rocksdb/statistics.h"
#include "yb/rocksdb/status.h"
#include "yb/rocksdb/table.h"
#include "yb/rocksdb/wal_filter.h"
#include "yb/rocksdb/table/block_based_table_factory.h"
#include "yb/rocksdb/table/merger.h"
#include "yb/rocksdb/table/scoped_arena_iterator.h"
#include "yb/rocksdb/table/table_builder.h"
#include "yb/rocksdb/util/autovector.h"
#include "yb/rocksdb/util/coding.h"
#include "yb/rocksdb/util/compression.h"
#include "yb/rocksdb/util/crc32c.h"
#include "yb/rocksdb/util/file_reader_writer.h"
#include "yb/rocksdb/util/file_util.h"
#include "yb/rocksdb/util/log_buffer.h"
#include "yb/rocksdb/util/logging.h"
#include "yb/rocksdb/util/mutexlock.h"
#include "yb/rocksdb/util/sst_file_manager_impl.h"
#include "yb/rocksdb/util/options_helper.h"
#include "yb/rocksdb/util/options_parser.h"
#include "yb/rocksdb/util/perf_context_imp.h"
#include "yb/rocksdb/util/stop_watch.h"
#include "yb/rocksdb/util/sync_point.h"
#include "yb/rocksdb/util/xfunc.h"
#include "yb/rocksdb/db/db_iterator_wrapper.h"

#include "yb/util/status_log.h"
#include "yb/util/stats/iostats_context_imp.h"
#include "yb/util/compare_util.h"

using namespace std::literals;

DEFINE_bool(dump_dbimpl_info, false, "Dump RocksDB info during constructor.");
DEFINE_bool(flush_rocksdb_on_shutdown, true,
            "Safely flush RocksDB when instance is destroyed, disabled for crash tests.");
DEFINE_double(fault_crash_after_rocksdb_flush, 0.0,
              "Fraction of time to crash right after a successful RocksDB flush in tests.");

DEFINE_bool(use_priority_thread_pool_for_flushes, false,
            "When true priority thread pool will be used for flushes, otherwise "
            "Env thread pool with Priority::HIGH will be used.");
TAG_FLAG(use_priority_thread_pool_for_flushes, runtime);

DEFINE_bool(use_priority_thread_pool_for_compactions, true,
            "When true priority thread pool will be used for compactions, otherwise "
            "Env thread pool with Priority::LOW will be used.");
TAG_FLAG(use_priority_thread_pool_for_compactions, runtime);

DEFINE_int32(compaction_priority_start_bound, 10,
             "Compaction task of DB that has number of SST files less than specified will have "
             "priority 0.");

DEFINE_int32(compaction_priority_step_size, 5,
             "Compaction task of DB that has number of SST files greater that "
             "compaction_priority_start_bound will get 1 extra priority per every "
             "compaction_priority_step_size files.");

DEFINE_int32(small_compaction_extra_priority, 1,
             "Small compaction will get small_compaction_extra_priority extra priority.");

<<<<<<< HEAD
DEFINE_bool(task_ignore_disk_priority, false,
=======
DEFINE_bool(task_ignore_disk_priority, true,
>>>>>>> a5893cba
            "Ignore disk priority when considering compaction and flush priorities.");

DEFINE_int32(automatic_compaction_extra_priority, 50,
             "Assigns automatic compactions extra priority when automatic tablet splits are "
             "enabled. This deprioritizes manual compactions including those induced by the "
             "tserver (e.g. post-split compactions). Suggested value between 0 and 50.");

DECLARE_bool(enable_automatic_tablet_splitting);

DEFINE_bool(rocksdb_use_logging_iterator, false,
            "Wrap newly created RocksDB iterators in a logging wrapper");

DEFINE_test_flag(int32, max_write_waiters, std::numeric_limits<int32_t>::max(),
                 "Max allowed number of write waiters per RocksDB instance in tests.");

namespace rocksdb {

namespace {

std::unique_ptr<Compaction> PopFirstFromCompactionQueue(
    std::deque<std::unique_ptr<Compaction>>* queue) {
  DCHECK(!queue->empty());
  auto c = std::move(queue->front());
  ColumnFamilyData* cfd = c->column_family_data();
  queue->pop_front();
  DCHECK(cfd->pending_compaction());
  cfd->set_pending_compaction(false);
  return c;
}

void ClearCompactionQueue(std::deque<std::unique_ptr<Compaction>>* queue) {
  while (!queue->empty()) {
    auto c = PopFirstFromCompactionQueue(queue);
    c->ReleaseCompactionFiles(STATUS(Incomplete, "DBImpl destroyed before compaction scheduled"));
    auto cfd = c->column_family_data();
    c.reset();
    if (cfd->Unref()) {
      delete cfd;
    }
  }
}

} // namespace

const char kDefaultColumnFamilyName[] = "default";

struct DBImpl::WriteContext {
  boost::container::small_vector<std::unique_ptr<SuperVersion>, 8> superversions_to_free_;
  autovector<MemTable*> memtables_to_free_;

  ~WriteContext() {
    for (auto& m : memtables_to_free_) {
      delete m;
    }
  }
};

YB_DEFINE_ENUM(BgTaskType, (kFlush)(kCompaction));

class DBImpl::ThreadPoolTask : public yb::PriorityThreadPoolTask {
 public:
  explicit ThreadPoolTask(DBImpl* db_impl) : db_impl_(db_impl) {}

  void Run(const Status& status, yb::PriorityThreadPoolSuspender* suspender) override {
    if (!status.ok()) {
      LOG_WITH_PREFIX(INFO) << "Task cancelled " << ToString() << ": " << status;
      InstrumentedMutexLock lock(&db_impl_->mutex_);
      AbortedUnlocked(status);
      return; // Failed to schedule, could just drop compaction.
    }
    DoRun(suspender);
  }

  virtual BgTaskType Type() const = 0;

  virtual int Priority() const = 0;

  virtual void AbortedUnlocked(const Status& status) = 0;

  virtual void DoRun(yb::PriorityThreadPoolSuspender* suspender) = 0;

  // Tries to recalculate and update task priority, returns true if priority was updated.
  virtual bool UpdatePriority() = 0;

  const std::string& LogPrefix() const {
    return db_impl_->LogPrefix();
  }

 protected:
  DBImpl* const db_impl_;
};

struct StateTickers {
  Tickers tasks;
  Tickers files;
  Tickers bytes;
};

bool operator==(const StateTickers& lhs, const StateTickers& rhs) {
    return YB_STRUCT_EQUALS(tasks, files, bytes);
}

constexpr int kNoDiskPriority = 0;
constexpr int kTopDiskCompactionPriority = 100;
constexpr int kTopDiskFlushPriority = 200;
constexpr int kShuttingDownPriority = 200;
constexpr int kFlushPriority = 100;
constexpr int kNoJobId = -1;
const StateTickers kInvalidStateTickers{
    Tickers::TICKER_ENUM_MAX, Tickers::TICKER_ENUM_MAX, Tickers::TICKER_ENUM_MAX};

class DBImpl::CompactionTask : public ThreadPoolTask {
 public:
  CompactionTask(
      DBImpl* db_impl, DBImpl::ManualCompaction* manual_compaction)
      : ThreadPoolTask(db_impl),
        manual_compaction_(manual_compaction),
        compaction_(manual_compaction->compaction.get()),
        priority_(CalcSizePriority()),
        stats_(db_impl_->stats_) {
    db_impl->mutex_.AssertHeld();
    SetFileAndByteCount();
  }

  CompactionTask(
      DBImpl* db_impl, std::unique_ptr<Compaction> compaction)
      : ThreadPoolTask(db_impl),
        manual_compaction_(nullptr),
        compaction_holder_(std::move(compaction)),
        compaction_(compaction_holder_.get()),
        priority_(CalcSizePriority()),
        stats_(db_impl_->stats_) {
    db_impl->mutex_.AssertHeld();
    SetFileAndByteCount();
  }

  bool ShouldRemoveWithKey(void* key) override {
    return key == db_impl_;
  }

  void DoRun(yb::PriorityThreadPoolSuspender* suspender) override {
    compaction_->SetSuspender(suspender);
    db_impl_->BackgroundCallCompaction(manual_compaction_, std::move(compaction_holder_), this);
  }

  void AbortedUnlocked(const Status& status) override {
    db_impl_->mutex_.AssertHeld();
    if (!manual_compaction_) {
      // This corresponds to cfd->Ref() inside DBImpl::AddToCompactionQueue that is
      // unreferenced by DBImpl::BackgroundCompaction in normal workflow, but in case of cancelling
      // compaction task we don't get there.
      // Since DBImpl::AddToCompactionQueue calls Ref only for non-manual compactions, we should
      // do the same here too.
      // TODO: https://github.com/yugabyte/yugabyte-db/issues/8578
      auto cfd = compaction_->column_family_data();
      if (cfd->Unref()) {
        delete cfd;
      }
    } else {
      if (!manual_compaction_->done) {
        manual_compaction_->in_progress = false;
        manual_compaction_->done = true;
        manual_compaction_->status = status;
      }
    }
    compaction_->ReleaseCompactionFiles(status);
    LOG_IF_WITH_PREFIX(DFATAL, db_impl_->compaction_tasks_.erase(this) != 1)
        << "Aborted unknown compaction task: " << SerialNo();
    if (db_impl_->compaction_tasks_.empty()) {
      db_impl_->bg_cv_.SignalAll();
    }
  }

  BgTaskType Type() const override {
    return BgTaskType::kCompaction;
  }

  std::string ToString() const override {
      int job_id_value = job_id_.Load();
      return yb::Format(
          "{ compact db: $0 is_manual: $1 serial_no: $2 job_id: $3}", db_impl_->GetName(),
          manual_compaction_ != nullptr, SerialNo(),
          ((job_id_value == kNoJobId) ? "None" : std::to_string(job_id_value)));
  }

  void SetJobID(JobContext* job_context) {
    job_id_.Store(job_context->job_id);
  }

  bool UpdatePriority() override {
    db_impl_->mutex_.AssertHeld();

    // Task already complete.
    if (compaction_ == nullptr) {
      return false;
    }

    auto new_priority = CalcSizePriority();
    if (new_priority != priority_) {
      priority_ = new_priority;
      return true;
    }
    return false;
  }

  void Complete() {
    db_impl_->mutex_.AssertHeld();
    compaction_ = nullptr;
  }

  int Priority() const override {
    return priority_;
  }

  void UpdateStatsStateChangedTo(yb::PriorityThreadPoolTaskState state) const override {
    StateTickers tickers = GetStateTickers(state);
    if (!stats_ || !stats_.get() || tickers == kInvalidStateTickers) {
      return;
    }
    SetTickerCount(
        stats_.get(), tickers.tasks, stats_->getTickerCount(tickers.tasks) + 1);
    SetTickerCount(
        stats_.get(), tickers.tasks, stats_->getTickerCount(tickers.files) + file_count_);
    SetTickerCount(
        stats_.get(), tickers.tasks, stats_->getTickerCount(tickers.bytes) + byte_count_);
  }

  void UpdateStatsStateChangedFrom(yb::PriorityThreadPoolTaskState state) const override {
    StateTickers tickers = GetStateTickers(state);
    if (!stats_ || !stats_.get() || tickers == kInvalidStateTickers) {
      return;
    }
    SetTickerCount(
        stats_.get(), tickers.tasks, stats_->getTickerCount(tickers.tasks) - 1);
    SetTickerCount(
        stats_.get(), tickers.tasks, stats_->getTickerCount(tickers.files) - file_count_);
    SetTickerCount(
        stats_.get(), tickers.tasks, stats_->getTickerCount(tickers.bytes) - byte_count_);
  }

  StateTickers GetStateTickers(yb::PriorityThreadPoolTaskState state) const {
    switch (state) {
       case yb::PriorityThreadPoolTaskState::kNotStarted:
          return queued_tickers_;
        case yb::PriorityThreadPoolTaskState::kPaused:
          return paused_tickers_;
        case yb::PriorityThreadPoolTaskState::kRunning:
          return active_tickers_;
        default:
          FATAL_INVALID_ENUM_VALUE(yb::PriorityThreadPoolTaskState, state);
          return kInvalidStateTickers;
    }
  }

  int CalculateGroupNoPriority(int active_tasks) const override {
    if (FLAGS_task_ignore_disk_priority) {
      return kNoDiskPriority;
    }
    return kTopDiskCompactionPriority - active_tasks;
  }

 private:
  int CalcSizePriority() const {
    db_impl_->mutex_.AssertHeld();

    if (db_impl_->IsShuttingDown()) {
      return kShuttingDownPriority;
    }

    auto* current_version = compaction_->column_family_data()->GetSuperVersion()->current;
    auto num_files = current_version->storage_info()->l0_delay_trigger_count();

    int result = 0;
    if (num_files >= FLAGS_compaction_priority_start_bound) {
      result =
          1 +
          (num_files - FLAGS_compaction_priority_start_bound) / FLAGS_compaction_priority_step_size;
    }

    if (!db_impl_->IsLargeCompaction(*compaction_)) {
      result += FLAGS_small_compaction_extra_priority;
    }

    // Adding extra priority to automatic compactions can have a large positive impact on
    // performance for situations with many manual major compactions (e.g. insert-heavy workloads
    // with tablet splitting enabled).
    if (FLAGS_enable_automatic_tablet_splitting && !compaction_->is_manual_compaction()) {
      result += FLAGS_automatic_compaction_extra_priority;
    }

    return result;
  }

  void SetFileAndByteCount() {
    size_t levels = compaction_->num_input_levels();
    uint64_t file_count = 0;
    for (size_t i = 0; i < levels; i++) {
        file_count += compaction_->num_input_files(i);
    }
    file_count_ = file_count;
    byte_count_ = compaction_->CalculateTotalInputSize();
  }
  StateTickers active_tickers_{
    Tickers::COMPACTION_ACTIVE_TASKS,
    Tickers::COMPACTION_ACTIVE_FILES,
    Tickers::COMPACTION_ACTIVE_BYTES};
  StateTickers paused_tickers_{
    Tickers::COMPACTION_PAUSED_TASKS,
    Tickers::COMPACTION_PAUSED_FILES,
    Tickers::COMPACTION_PAUSED_BYTES};
  StateTickers queued_tickers_{
    Tickers::COMPACTION_QUEUED_TASKS,
    Tickers::COMPACTION_QUEUED_FILES,
    Tickers::COMPACTION_QUEUED_BYTES};
  DBImpl::ManualCompaction* const manual_compaction_;
  std::unique_ptr<Compaction> compaction_holder_;
  Compaction* compaction_;
  int priority_;
  yb::AtomicInt<int> job_id_{kNoJobId};
  uint64_t byte_count_;
  uint64_t file_count_;
  std::shared_ptr<Statistics> stats_;
};

class DBImpl::FlushTask : public ThreadPoolTask {
 public:
  FlushTask(DBImpl* db_impl, ColumnFamilyData* cfd)
      : ThreadPoolTask(db_impl), cfd_(cfd) {}

  bool ShouldRemoveWithKey(void* key) override {
    return key == db_impl_ && db_impl_->disable_flush_on_shutdown_;
  }

  void DoRun(yb::PriorityThreadPoolSuspender* suspender) override {
    // Since flush tasks has highest priority we could don't use suspender for them.
    db_impl_->BackgroundCallFlush(cfd_);
  }

  int Priority() const override {
    return kFlushPriority;
  }

  void AbortedUnlocked(const Status& status) override {
    db_impl_->mutex_.AssertHeld();
    cfd_->set_pending_flush(false);
    if (cfd_->Unref()) {
      delete cfd_;
    }
    if (--db_impl_->bg_flush_scheduled_ == 0) {
      db_impl_->bg_cv_.SignalAll();
    }
  }

  BgTaskType Type() const override {
    return BgTaskType::kFlush;
  }

  bool UpdatePriority() override {
    return false;
  }

  std::string ToString() const override {
    return yb::Format("{ flush db: $0 serial_no: $1 }", db_impl_->GetName(), SerialNo());
  }

  int CalculateGroupNoPriority(int active_tasks) const override {
    if (FLAGS_task_ignore_disk_priority) {
      return kNoDiskPriority;
    }
    return kTopDiskFlushPriority - active_tasks;
  }

 private:
  ColumnFamilyData* cfd_;
};

// Utility class to update task priority.
// We use two phase update to avoid calling thread pool while holding the mutex.
class DBImpl::TaskPriorityUpdater {
 public:
  explicit TaskPriorityUpdater(DBImpl* db)
      : db_(db),
        priority_thread_pool_for_compactions_and_flushes_(
            db_->db_options_.priority_thread_pool_for_compactions_and_flushes) {}

  void Prepare() {
    db_->mutex_.AssertHeld();
    for (auto* task : db_->compaction_tasks_) {
      if (task->UpdatePriority()) {
        update_priorities_request_.push_back({task->SerialNo(), task->Priority()});
      }
    }
    db_ = nullptr;
  }

  bool Empty() const {
    return update_priorities_request_.empty();
  }

  void Apply() {
    for (const auto& entry : update_priorities_request_) {
      priority_thread_pool_for_compactions_and_flushes_->ChangeTaskPriority(
          entry.task_serial_no, entry.new_priority);
    }
  }

 private:
  DBImpl* db_;
  yb::PriorityThreadPool* priority_thread_pool_for_compactions_and_flushes_;
  boost::container::small_vector<TaskPriorityChange, 8> update_priorities_request_;
};

Options SanitizeOptions(const std::string& dbname,
                        const InternalKeyComparator* icmp,
                        const Options& src) {
  auto db_options = SanitizeOptions(dbname, DBOptions(src));
  auto cf_options = SanitizeOptions(db_options, icmp, ColumnFamilyOptions(src));
  return Options(db_options, cf_options);
}

DBOptions SanitizeOptions(const std::string& dbname, const DBOptions& src) {
  DBOptions result = src;

  // result.max_open_files means an "infinite" open files.
  if (result.max_open_files != -1) {
    int max_max_open_files = port::GetMaxOpenFiles();
    if (max_max_open_files == -1) {
      max_max_open_files = 1000000;
    }
    ClipToRange(&result.max_open_files, 20, max_max_open_files);
  }

  if (result.info_log == nullptr) {
    Status s = CreateLoggerFromOptions(dbname, result, &result.info_log);
    if (!s.ok()) {
      // No place suitable for logging
      result.info_log = nullptr;
    }
  }
  if (result.base_background_compactions == -1) {
    result.base_background_compactions = result.max_background_compactions;
  }
  if (result.base_background_compactions > result.max_background_compactions) {
    result.base_background_compactions = result.max_background_compactions;
  }
  if (result.base_background_compactions == 1) {
    result.num_reserved_small_compaction_threads = 0;
  }
  if (result.num_reserved_small_compaction_threads == -1 ||
        result.num_reserved_small_compaction_threads >= result.base_background_compactions) {
    result.num_reserved_small_compaction_threads = result.base_background_compactions - 1;
  }
  result.env->IncBackgroundThreadsIfNeeded(
      src.max_background_compactions, Env::Priority::LOW);
  result.env->IncBackgroundThreadsIfNeeded(
      src.max_background_flushes, Env::Priority::HIGH);

  if (result.rate_limiter.get() != nullptr) {
    if (result.bytes_per_sync == 0) {
      result.bytes_per_sync = 1024 * 1024;
    }
  }

  if (result.WAL_ttl_seconds > 0 || result.WAL_size_limit_MB > 0) {
    result.recycle_log_file_num = false;
  }

  if (result.wal_dir.empty()) {
    // Use dbname as default
    result.wal_dir = dbname;
  }
  if (result.wal_dir.back() == '/') {
    result.wal_dir = result.wal_dir.substr(0, result.wal_dir.size() - 1);
  }

  if (result.db_paths.size() == 0) {
    result.db_paths.emplace_back(dbname, std::numeric_limits<uint64_t>::max());
  }

  if (result.compaction_readahead_size > 0) {
    result.new_table_reader_for_compaction_inputs = true;
  }

  return result;
}

namespace {

Status SanitizeOptionsByTable(
    const DBOptions& db_opts,
    const std::vector<ColumnFamilyDescriptor>& column_families) {
  Status s;
  for (auto cf : column_families) {
    s = cf.options.table_factory->SanitizeOptions(db_opts, cf.options);
    if (!s.ok()) {
      return s;
    }
  }
  return Status::OK();
}

CompressionType GetCompressionFlush(const ImmutableCFOptions& ioptions) {
  // Compressing memtable flushes might not help unless the sequential load
  // optimization is used for leveled compaction. Otherwise the CPU and
  // latency overhead is not offset by saving much space.

  bool can_compress;

  if (ioptions.compaction_style == kCompactionStyleUniversal) {
    can_compress =
        (ioptions.compaction_options_universal.compression_size_percent < 0);
  } else {
    // For leveled compress when min_level_to_compress == 0.
    can_compress = ioptions.compression_per_level.empty() ||
                   ioptions.compression_per_level[0] != kNoCompression;
  }

  if (can_compress) {
    return ioptions.compression;
  } else {
    return kNoCompression;
  }
}

void DumpSupportInfo(Logger* logger) {
  RLOG(InfoLogLevel::INFO_LEVEL, logger, "Compression algorithms supported:");
  RLOG(InfoLogLevel::INFO_LEVEL, logger, "\tSnappy supported: %d",
      Snappy_Supported());
  RLOG(InfoLogLevel::INFO_LEVEL, logger, "\tZlib supported: %d",
      Zlib_Supported());
  RLOG(InfoLogLevel::INFO_LEVEL, logger, "\tBzip supported: %d",
      BZip2_Supported());
  RLOG(InfoLogLevel::INFO_LEVEL, logger, "\tLZ4 supported: %d", LZ4_Supported());
  RLOG(InfoLogLevel::INFO_LEVEL, logger, "Fast CRC32 supported: %d",
      crc32c::IsFastCrc32Supported());
}

}  // namespace

DBImpl::DBImpl(const DBOptions& options, const std::string& dbname)
    : env_(options.env),
      checkpoint_env_(options.get_checkpoint_env()),
      dbname_(dbname),
      db_options_(SanitizeOptions(dbname, options)),
      stats_(db_options_.statistics),
      db_lock_(nullptr),
      mutex_(stats_.get(), env_, DB_MUTEX_WAIT_MICROS, options.use_adaptive_mutex),
      shutting_down_(false),
      bg_cv_(&mutex_),
      logfile_number_(0),
      log_dir_synced_(false),
      log_empty_(true),
      default_cf_handle_(nullptr),
      log_sync_cv_(&mutex_),
      total_log_size_(0),
      max_total_in_memory_state_(0),
      is_snapshot_supported_(true),
      write_buffer_(options.db_write_buffer_size, options.memory_monitor),
      write_thread_(options.enable_write_thread_adaptive_yield
                        ? options.write_thread_max_yield_usec
                        : 0,
                    options.write_thread_slow_yield_usec),
      write_controller_(options.delayed_write_rate),
      last_batch_group_size_(0),
      unscheduled_flushes_(0),
      unscheduled_compactions_(0),
      bg_compaction_scheduled_(0),
      num_total_running_compactions_(0),
      num_running_large_compactions_(0),
      bg_flush_scheduled_(0),
      num_running_flushes_(0),
      disable_delete_obsolete_files_(0),
      delete_obsolete_files_next_run_(
          options.env->NowMicros() +
          db_options_.delete_obsolete_files_period_micros),
      last_stats_dump_time_microsec_(0),
      next_job_id_(1),
      has_unpersisted_data_(false),
      env_options_(db_options_),
#ifndef ROCKSDB_LITE
      wal_manager_(db_options_, env_options_),
#endif  // ROCKSDB_LITE
      event_logger_(db_options_.info_log.get()),
      bg_work_paused_(0),
      bg_compaction_paused_(0),
      refitting_level_(false),
      opened_successfully_(false) {
  CHECK_OK(env_->GetAbsolutePath(dbname, &db_absolute_path_));

  // Reserve ten files or so for other uses and give the rest to TableCache.
  // Give a large number for setting of "infinite" open files.
  const int table_cache_size = (db_options_.max_open_files == -1) ?
        4194304 : db_options_.max_open_files - 10;
  table_cache_ =
      NewLRUCache(table_cache_size, db_options_.table_cache_numshardbits);

  versions_.reset(new VersionSet(dbname_, &db_options_, env_options_,
                                 table_cache_.get(), &write_buffer_,
                                 &write_controller_));
  pending_outputs_ = std::make_unique<FileNumbersProvider>(versions_.get());
  column_family_memtables_.reset(
      new ColumnFamilyMemTablesImpl(versions_->GetColumnFamilySet()));

  if (FLAGS_dump_dbimpl_info) {
    DumpDBFileSummary(db_options_, dbname_);
    db_options_.Dump(db_options_.info_log.get());
    DumpSupportInfo(db_options_.info_log.get());
  }
}

// Will lock the mutex_,  will wait for completion if wait is true
void DBImpl::CancelAllBackgroundWork(bool wait) {
  InstrumentedMutexLock l(&mutex_);
  shutting_down_.store(true, std::memory_order_release);
  bg_cv_.SignalAll();
  if (!wait) {
    return;
  }
  // Wait for background work to finish
  while (CheckBackgroundWorkAndLog("Cancel")) {
    bg_cv_.Wait();
  }
}

bool DBImpl::CheckBackgroundWorkAndLog(const char* prefix) const {
  if (bg_compaction_scheduled_ || bg_flush_scheduled_ || !compaction_tasks_.empty()) {
    LOG_WITH_PREFIX(INFO)
        << prefix << " waiting for " << bg_compaction_scheduled_ << " scheduled compactions, "
        << compaction_tasks_.size() << " compaction tasks and "
        << bg_flush_scheduled_ << " flushes";
    return true;
  }
  return false;
}

void DBImpl::StartShutdown() {
  bool expected = false;
  if (!shutting_down_.compare_exchange_strong(expected, true)) {
    return;
  }

  RLOG(InfoLogLevel::INFO_LEVEL, db_options_.info_log, "Shutting down RocksDB at: %s\n",
       dbname_.c_str());

  bg_cv_.SignalAll();

  TaskPriorityUpdater task_priority_updater(this);
  {
    InstrumentedMutexLock lock(&mutex_);
    task_priority_updater.Prepare();
  }
  task_priority_updater.Apply();
  if (db_options_.priority_thread_pool_for_compactions_and_flushes) {
    db_options_.priority_thread_pool_for_compactions_and_flushes->Remove(this);
  }
}

DBImpl::~DBImpl() {
  StartShutdown();

  TaskPriorityUpdater task_priority_updater(this);
  {
    InstrumentedMutexLock lock(&mutex_);

    if (has_unpersisted_data_) {
      for (auto cfd : *versions_->GetColumnFamilySet()) {
        if (!cfd->IsDropped() && !cfd->mem()->IsEmpty()) {
          cfd->Ref();
          mutex_.Unlock();
          if (disable_flush_on_shutdown_) {
            LOG_WITH_PREFIX(INFO) << "Skipping mem table flush - disable_flush_on_shutdown_ is set";
          } else if (FLAGS_flush_rocksdb_on_shutdown) {
            LOG_WITH_PREFIX(INFO) << "Flushing mem table on shutdown";
            CHECK_OK(FlushMemTable(cfd, FlushOptions()));
          } else {
            RLOG(InfoLogLevel::INFO_LEVEL, db_options_.info_log,
                "Skipping mem table flush - flush_rocksdb_on_shutdown is unset");
          }
          mutex_.Lock();
          cfd->Unref();
        }
      }
      versions_->GetColumnFamilySet()->FreeDeadColumnFamilies();
    }
    task_priority_updater.Prepare();
  }

  task_priority_updater.Apply();

  if (db_options_.priority_thread_pool_for_compactions_and_flushes) {
    db_options_.priority_thread_pool_for_compactions_and_flushes->Remove(this);
  }

  int compactions_unscheduled = env_->UnSchedule(this, Env::Priority::LOW);
  int flushes_unscheduled = env_->UnSchedule(this, Env::Priority::HIGH);

  mutex_.Lock();
  bg_compaction_scheduled_ -= compactions_unscheduled;
  bg_flush_scheduled_ -= flushes_unscheduled;

  // Wait for background work to finish
  while (CheckBackgroundWorkAndLog("Shutdown")) {
    // Use timed wait for periodic status logging.
    bg_cv_.TimedWait(env_->NowMicros() + yb::ToMicroseconds(5s));
  }
  flush_scheduler_.Clear();

  while (!flush_queue_.empty()) {
    auto cfd = PopFirstFromFlushQueue();
    if (cfd->Unref()) {
      delete cfd;
    }
  }

  ClearCompactionQueue(&small_compaction_queue_);
  ClearCompactionQueue(&large_compaction_queue_);

  if (default_cf_handle_ != nullptr) {
    // we need to delete handle outside of lock because it does its own locking
    mutex_.Unlock();
    delete default_cf_handle_;
    mutex_.Lock();
  }

  // Clean up obsolete files due to SuperVersion release.
  // (1) Need to delete to obsolete files before closing because RepairDB()
  // scans all existing files in the file system and builds manifest file.
  // Keeping obsolete files confuses the repair process.
  // (2) Need to check if we Open()/Recover() the DB successfully before
  // deleting because if VersionSet recover fails (may be due to corrupted
  // manifest file), it is not able to identify live files correctly. As a
  // result, all "live" files can get deleted by accident. However, corrupted
  // manifest is recoverable by RepairDB().
  if (opened_successfully_) {
    JobContext job_context(next_job_id_.fetch_add(1));
    FindObsoleteFiles(&job_context, true);

    mutex_.Unlock();
    // manifest number starting from 2
    job_context.manifest_file_number = 1;
    if (job_context.HaveSomethingToDelete()) {
      PurgeObsoleteFiles(job_context);
    }
    job_context.Clean();
    mutex_.Lock();
  }

  for (auto l : logs_to_free_) {
    delete l;
  }
  for (auto& log : logs_) {
    log.ClearWriter();
  }
  logs_.clear();

  // versions need to be destroyed before table_cache since it can hold
  // references to table_cache.
  versions_.reset();
  mutex_.Unlock();
  if (db_lock_ != nullptr) {
    CHECK_OK(env_->UnlockFile(db_lock_));
  }

  LogFlush(db_options_.info_log);

  LOG_WITH_PREFIX(INFO) << "Shutdown done";
}

Status DBImpl::NewDB() {
  VersionEdit new_db;
  new_db.InitNewDB();
  new_db.SetLastSequence(db_options_.initial_seqno);

  Status s;

  RLOG(InfoLogLevel::INFO_LEVEL,
      db_options_.info_log, "Creating manifest 1 \n");
  const std::string manifest = DescriptorFileName(dbname_, 1);
  {
    unique_ptr<WritableFile> file;
    EnvOptions env_options = env_->OptimizeForManifestWrite(env_options_);
    s = NewWritableFile(env_, manifest, &file, env_options);
    if (!s.ok()) {
      return s;
    }
    file->SetPreallocationBlockSize(db_options_.manifest_preallocation_size);
    unique_ptr<WritableFileWriter> file_writer(
        new WritableFileWriter(std::move(file), env_options));
    log::Writer log(std::move(file_writer), 0, false);
    std::string record;
    new_db.AppendEncodedTo(&record);
    s = log.AddRecord(record);
    if (s.ok()) {
      s = SyncManifest(env_, &db_options_, log.file());
    }
  }
  if (s.ok()) {
    // Make "CURRENT" file that points to the new manifest file.
    s = SetCurrentFile(env_, dbname_, 1, directories_.GetDbDir(), db_options_.disableDataSync);
  } else {
    env_->CleanupFile(manifest);
  }
  return s;
}

void DBImpl::MaybeIgnoreError(Status* s) const {
  if (s->ok() || db_options_.paranoid_checks) {
    // No change needed
  } else {
    RLOG(InfoLogLevel::WARN_LEVEL,
        db_options_.info_log, "Ignoring error %s", s->ToString().c_str());
    *s = Status::OK();
  }
}

const Status DBImpl::CreateArchivalDirectory() {
  if (db_options_.WAL_ttl_seconds > 0 || db_options_.WAL_size_limit_MB > 0) {
    std::string archivalPath = ArchivalDirectory(db_options_.wal_dir);
    return env_->CreateDirIfMissing(archivalPath);
  }
  return Status::OK();
}

// * Returns the list of live files in 'sst_live'
// If it's doing full scan:
// * Returns the list of all files in the filesystem in
// 'full_scan_candidate_files'.
// Otherwise, gets obsolete files from VersionSet.
// no_full_scan = true -- never do the full scan using GetChildren()
// force = false -- don't force the full scan, except every
//  db_options_.delete_obsolete_files_period_micros
// force = true -- force the full scan
void DBImpl::FindObsoleteFiles(JobContext* job_context, bool force,
                               bool no_full_scan) {
  mutex_.AssertHeld();

  // if deletion is disabled, do nothing
  if (disable_delete_obsolete_files_ > 0) {
    return;
  }

  bool doing_the_full_scan = false;

  // logic for figurint out if we're doing the full scan
  if (no_full_scan) {
    doing_the_full_scan = false;
  } else if (force || db_options_.delete_obsolete_files_period_micros == 0) {
    doing_the_full_scan = true;
  } else {
    const uint64_t now_micros = env_->NowMicros();
    if (delete_obsolete_files_next_run_ < now_micros) {
      doing_the_full_scan = true;
      delete_obsolete_files_next_run_ =
          now_micros + db_options_.delete_obsolete_files_period_micros;
    }
  }

  // Get obsolete files.  This function will also update the list of
  // pending files in VersionSet().
  versions_->GetObsoleteFiles(*pending_outputs_,
                              &job_context->sst_delete_files,
                              &job_context->manifest_delete_files);

  // store the current filenum, lognum, etc
  job_context->manifest_file_number = versions_->manifest_file_number();
  job_context->pending_manifest_file_number =
      versions_->pending_manifest_file_number();
  job_context->log_number = versions_->MinLogNumber();
  job_context->prev_log_number = versions_->prev_log_number();

  versions_->AddLiveFiles(&job_context->sst_live);
  if (doing_the_full_scan) {
    InfoLogPrefix info_log_prefix(!db_options_.db_log_dir.empty(), dbname_);
    for (size_t path_id = 0; path_id < db_options_.db_paths.size(); path_id++) {
      // set of all files in the directory. We'll exclude files that are still
      // alive in the subsequent processings.
      std::vector<std::string> files;
      env_->GetChildrenWarnNotOk(db_options_.db_paths[path_id].path, &files);
      for (std::string file : files) {
        uint64_t number;
        FileType type;
        if (!ParseFileName(file, &number, info_log_prefix.prefix, &type) ||
            pending_outputs_->HasFileNumber(number)) {
          continue;
        }
        // TODO(icanadi) clean up this mess to avoid having one-off "/" prefixes
        job_context->full_scan_candidate_files.emplace_back(
            "/" + file, static_cast<uint32_t>(path_id));
      }
    }

    // Add log files in wal_dir
    if (db_options_.wal_dir != dbname_) {
      std::vector<std::string> log_files;
      env_->GetChildrenWarnNotOk(db_options_.wal_dir, &log_files);
      for (std::string log_file : log_files) {
        job_context->full_scan_candidate_files.emplace_back(log_file, 0);
      }
    }
    // Add info log files in db_log_dir
    if (!db_options_.db_log_dir.empty() && db_options_.db_log_dir != dbname_) {
      std::vector<std::string> info_log_files;
      // Ignore errors
      env_->GetChildrenWarnNotOk(db_options_.db_log_dir, &info_log_files);
      for (std::string log_file : info_log_files) {
        job_context->full_scan_candidate_files.emplace_back(log_file, 0);
      }
    }
  }

  if (!alive_log_files_.empty()) {
    uint64_t min_log_number = versions_->MinLogNumber();
    // find newly obsoleted log files
    while (alive_log_files_.begin()->number < min_log_number) {
      auto& earliest = *alive_log_files_.begin();
      if (db_options_.recycle_log_file_num > log_recycle_files.size()) {
        RLOG(InfoLogLevel::INFO_LEVEL, db_options_.info_log,
            "adding log %" PRIu64 " to recycle list\n", earliest.number);
        log_recycle_files.push_back(earliest.number);
      } else {
        job_context->log_delete_files.push_back(earliest.number);
      }
      total_log_size_.fetch_sub(static_cast<int64_t>(earliest.size));
      alive_log_files_.pop_front();
      // Current log should always stay alive since it can't have
      // number < MinLogNumber().
      DCHECK(alive_log_files_.size());
    }
    while (!logs_.empty() && logs_.front().number < min_log_number) {
      auto& log = logs_.front();
      if (log.getting_synced) {
        log_sync_cv_.Wait();
        // logs_ could have changed while we were waiting.
        continue;
      }
      logs_to_free_.push_back(log.ReleaseWriter());
      logs_.pop_front();
    }
    // Current log cannot be obsolete.
    DCHECK(!logs_.empty());
  }

  // We're just cleaning up for DB::Write().
  DCHECK(job_context->logs_to_free.empty());
  job_context->logs_to_free = logs_to_free_;
  logs_to_free_.clear();
}

namespace {
bool CompareCandidateFile(const JobContext::CandidateFileInfo& first,
                          const JobContext::CandidateFileInfo& second) {
  if (first.file_name > second.file_name) {
    return true;
  } else if (first.file_name < second.file_name) {
    return false;
  } else {
    return (first.path_id > second.path_id);
  }
}
};  // namespace

// Diffs the files listed in filenames and those that do not
// belong to live files are posibly removed. Also, removes all the
// files in sst_delete_files and log_delete_files.
// It is not necessary to hold the mutex when invoking this method.
void DBImpl::PurgeObsoleteFiles(const JobContext& state) {
  // we'd better have sth to delete
  assert(state.HaveSomethingToDelete());

  // this checks if FindObsoleteFiles() was run before. If not, don't do
  // PurgeObsoleteFiles(). If FindObsoleteFiles() was run, we need to also
  // run PurgeObsoleteFiles(), even if disable_delete_obsolete_files_ is true
  if (state.manifest_file_number == 0) {
    return;
  }

  // Now, convert live list to an unordered map, WITHOUT mutex held;
  // set is slow.
  std::unordered_map<uint64_t, const FileDescriptor*> sst_live_map;
  for (const FileDescriptor& fd : state.sst_live) {
    sst_live_map[fd.GetNumber()] = &fd;
  }

  auto candidate_files = state.full_scan_candidate_files;
  candidate_files.reserve(
      candidate_files.size() + state.sst_delete_files.size() +
      state.log_delete_files.size() + state.manifest_delete_files.size());
  // We may ignore the dbname when generating the file names.
  const char* kDumbDbName = "";
  for (auto file : state.sst_delete_files) {
    // We only put base SST file in candidate_files
    candidate_files.emplace_back(
        MakeTableFileName(kDumbDbName, file->fd.GetNumber()),
        file->fd.GetPathId());
    delete file;
  }

  for (auto file_num : state.log_delete_files) {
    if (file_num > 0) {
      candidate_files.emplace_back(LogFileName(kDumbDbName, file_num).substr(1),
                                   0);
    }
  }
  for (const auto& filename : state.manifest_delete_files) {
    candidate_files.emplace_back(filename, 0);
  }

  // dedup state.candidate_files so we don't try to delete the same
  // file twice
  sort(candidate_files.begin(), candidate_files.end(), CompareCandidateFile);
  candidate_files.erase(unique(candidate_files.begin(), candidate_files.end()),
                        candidate_files.end());

  std::vector<std::string> old_info_log_files;
  InfoLogPrefix info_log_prefix(!db_options_.db_log_dir.empty(), dbname_);
  for (const auto& candidate_file : candidate_files) {
    std::string to_delete = candidate_file.file_name;
    uint32_t path_id = candidate_file.path_id;
    uint64_t number;
    FileType type;
    // Ignore file if we cannot recognize it.
    if (!ParseFileName(to_delete, &number, info_log_prefix.prefix, &type)) {
      continue;
    }

    bool keep = true;
    switch (type) {
      case kLogFile:
        keep = ((number >= state.log_number) ||
                (number == state.prev_log_number));
        break;
      case kDescriptorFile:
        // Keep my manifest file, and any newer incarnations'
        // (can happen during manifest roll)
        keep = (number >= state.manifest_file_number);
        break;
      case kTableFile:
        // If the second condition is not there, this makes
        // DontDeletePendingOutputs fail
        keep = (sst_live_map.find(number) != sst_live_map.end()) ||
               pending_outputs_->HasFileNumber(number);
        break;
      case kTableSBlockFile:
        // Just skip, since we will process SST data file during processing of corresponding
        // SST base file.
        keep = true;
        break;
      case kTempFile:
        // Any temp files that are currently being written to must
        // be recorded in pending_outputs_, which is inserted into "live".
        // Also, SetCurrentFile creates a temp file when writing out new
        // manifest, which is equal to state.pending_manifest_file_number. We
        // should not delete that file
        //
        // TODO(yhchiang): carefully modify the third condition to safely
        //                 remove the temp options files.
        keep = (sst_live_map.find(number) != sst_live_map.end()) ||
               (number == state.pending_manifest_file_number) ||
               (to_delete.find(kOptionsFileNamePrefix) != std::string::npos);
        break;
      case kInfoLogFile:
        keep = true;
        if (number != 0) {
          old_info_log_files.push_back(to_delete);
        }
        break;
      case kCurrentFile:
      case kDBLockFile:
      case kIdentityFile:
      case kMetaDatabase:
      case kOptionsFile:
        keep = true;
        break;
    }

    if (keep) {
      continue;
    }

    std::string fname;
    if (type == kTableFile) {
      // evict from cache
      TableCache::Evict(table_cache_.get(), number);
      fname = TableFileName(db_options_.db_paths, number, path_id);
    } else {
      fname = ((type == kLogFile) ?
          db_options_.wal_dir : dbname_) + "/" + to_delete;
    }

#ifndef ROCKSDB_LITE
    if (type == kLogFile && (db_options_.WAL_ttl_seconds > 0 ||
                              db_options_.WAL_size_limit_MB > 0)) {
      wal_manager_.ArchiveWALFile(fname, number);
      continue;
    }
#endif  // !ROCKSDB_LITE
    Status file_deletion_status;
    if (type == kTableFile) {
      file_deletion_status = DeleteSSTFile(&db_options_, fname, path_id);
      const std::string data_fname = TableBaseToDataFileName(fname);
      if (file_deletion_status.ok()) {
        // Delete corresponding data file if exists.
        Status s = db_options_.env->FileExists(data_fname);
        if (s.ok()) {
          file_deletion_status = DeleteSSTFile(&db_options_, data_fname, path_id);
        } else if (!s.IsNotFound()) {
          file_deletion_status = s;
        }
      }
    } else {
      file_deletion_status = env_->DeleteFile(fname);
    }
    if (file_deletion_status.ok()) {
      RLOG(InfoLogLevel::DEBUG_LEVEL, db_options_.info_log,
          "[JOB %d] Delete %s type=%d #%" PRIu64 " -- %s\n", state.job_id,
          fname.c_str(), type, number,
          file_deletion_status.ToString().c_str());
    } else if (env_->FileExists(fname).IsNotFound()) {
      RLOG(InfoLogLevel::INFO_LEVEL, db_options_.info_log,
          "[JOB %d] Tried to delete a non-existing file %s type=%d #%" PRIu64
          " -- %s\n",
          state.job_id, fname.c_str(), type, number,
          file_deletion_status.ToString().c_str());
    } else {
      RLOG(InfoLogLevel::ERROR_LEVEL, db_options_.info_log,
          "[JOB %d] Failed to delete %s type=%d #%" PRIu64 " -- %s\n",
          state.job_id, fname.c_str(), type, number,
          file_deletion_status.ToString().c_str());
    }
    if (type == kTableFile) {
      EventHelpers::LogAndNotifyTableFileDeletion(
          &event_logger_, state.job_id, number, fname,
          file_deletion_status, GetName(),
          db_options_.listeners);
    }
  }

  // Delete old info log files.
  size_t old_info_log_file_count = old_info_log_files.size();
  if (old_info_log_file_count != 0 &&
      old_info_log_file_count >= db_options_.keep_log_file_num) {
    std::sort(old_info_log_files.begin(), old_info_log_files.end());
    size_t end = old_info_log_file_count - db_options_.keep_log_file_num;
    for (unsigned int i = 0; i <= end; i++) {
      std::string& to_delete = old_info_log_files.at(i);
      std::string full_path_to_delete = (db_options_.db_log_dir.empty() ?
           dbname_ : db_options_.db_log_dir) + "/" + to_delete;
      RLOG(InfoLogLevel::INFO_LEVEL, db_options_.info_log,
          "[JOB %d] Delete info log file %s\n", state.job_id,
          full_path_to_delete.c_str());
      Status s = env_->DeleteFile(full_path_to_delete);
      if (!s.ok()) {
        if (env_->FileExists(full_path_to_delete).IsNotFound()) {
          RLOG(InfoLogLevel::INFO_LEVEL, db_options_.info_log,
              "[JOB %d] Tried to delete non-existing info log file %s FAILED "
              "-- %s\n",
              state.job_id, to_delete.c_str(), s.ToString().c_str());
        } else {
          RLOG(InfoLogLevel::ERROR_LEVEL, db_options_.info_log,
              "[JOB %d] Delete info log file %s FAILED -- %s\n", state.job_id,
              to_delete.c_str(), s.ToString().c_str());
        }
      }
    }
  }
#ifndef ROCKSDB_LITE
  wal_manager_.PurgeObsoleteWALFiles();
#endif  // ROCKSDB_LITE
  LogFlush(db_options_.info_log);
}

void DBImpl::DeleteObsoleteFiles() {
  mutex_.AssertHeld();
  JobContext job_context(next_job_id_.fetch_add(1));
  FindObsoleteFiles(&job_context, true);

  mutex_.Unlock();
  if (job_context.HaveSomethingToDelete()) {
    PurgeObsoleteFiles(job_context);
  }
  job_context.Clean();
  mutex_.Lock();
}

Status DBImpl::Directories::CreateAndNewDirectory(
    Env* env, const std::string& dirname,
    std::unique_ptr<Directory>* directory) const {
  // We call CreateDirIfMissing() as the directory may already exist (if we
  // are reopening a DB), when this happens we don't want creating the
  // directory to cause an error. However, we need to check if creating the
  // directory fails or else we may get an obscure message about the lock
  // file not existing. One real-world example of this occurring is if
  // env->CreateDirIfMissing() doesn't create intermediate directories, e.g.
  // when dbname_ is "dir/db" but when "dir" doesn't exist.
  Status s = env->CreateDirIfMissing(dirname);
  if (!s.ok()) {
    return s;
  }
  return env->NewDirectory(dirname, directory);
}

Status DBImpl::Directories::SetDirectories(
    Env* env, const std::string& dbname, const std::string& wal_dir,
    const std::vector<DbPath>& data_paths) {
  Status s = CreateAndNewDirectory(env, dbname, &db_dir_);
  if (!s.ok()) {
    return s;
  }
  if (!wal_dir.empty() && dbname != wal_dir) {
    s = CreateAndNewDirectory(env, wal_dir, &wal_dir_);
    if (!s.ok()) {
      return s;
    }
  }

  data_dirs_.clear();
  for (auto& p : data_paths) {
    const std::string db_path = p.path;
    if (db_path == dbname) {
      data_dirs_.emplace_back(nullptr);
    } else {
      std::unique_ptr<Directory> path_directory;
      s = CreateAndNewDirectory(env, db_path, &path_directory);
      if (!s.ok()) {
        return s;
      }
      data_dirs_.emplace_back(path_directory.release());
    }
  }
  assert(data_dirs_.size() == data_paths.size());
  return Status::OK();
}

Directory* DBImpl::Directories::GetDataDir(size_t path_id) {
  assert(path_id < data_dirs_.size());
  Directory* ret_dir = data_dirs_[path_id].get();
  if (ret_dir == nullptr) {
    // Should use db_dir_
    return db_dir_.get();
  }
  return ret_dir;
}

Status DBImpl::Recover(
    const std::vector<ColumnFamilyDescriptor>& column_families, bool read_only,
    bool error_if_log_file_exist) {
  mutex_.AssertHeld();

  bool is_new_db = false;
  assert(db_lock_ == nullptr);
  if (!read_only) {
    Status s = directories_.SetDirectories(env_, dbname_, db_options_.wal_dir,
                                           db_options_.db_paths);
    if (!s.ok()) {
      return s;
    }

    s = env_->LockFile(LockFileName(dbname_), &db_lock_);
    if (!s.ok()) {
      return s;
    }

    s = env_->FileExists(CurrentFileName(dbname_));
    if (s.IsNotFound()) {
      if (db_options_.create_if_missing) {
        s = NewDB();
        is_new_db = true;
        if (!s.ok()) {
          return s;
        }
      } else {
        return STATUS(InvalidArgument,
            dbname_, "does not exist (create_if_missing is false)");
      }
    } else if (s.ok()) {
      if (db_options_.error_if_exists) {
        return STATUS(InvalidArgument,
            dbname_, "exists (error_if_exists is true)");
      }
    } else {
      // Unexpected error reading file
      assert(s.IsIOError());
      return s;
    }
    // Check for the IDENTITY file and create it if not there
    s = env_->FileExists(IdentityFileName(dbname_));
    if (s.IsNotFound()) {
      s = SetIdentityFile(env_, dbname_);
      if (!s.ok()) {
        return s;
      }
    } else if (!s.ok()) {
      assert(s.IsIOError());
      return s;
    }
  }

  Status s = versions_->Recover(column_families, read_only);
  if (db_options_.paranoid_checks && s.ok()) {
    s = CheckConsistency();
  }
  if (s.ok()) {
    SequenceNumber max_sequence(kMaxSequenceNumber);
    default_cf_handle_ = new ColumnFamilyHandleImpl(
        versions_->GetColumnFamilySet()->GetDefault(), this, &mutex_);
    default_cf_internal_stats_ = default_cf_handle_->cfd()->internal_stats();
    single_column_family_mode_ =
        versions_->GetColumnFamilySet()->NumberOfColumnFamilies() == 1;

    // Recover from all newer log files than the ones named in the
    // descriptor (new log files may have been added by the previous
    // incarnation without registering them in the descriptor).
    //
    // Note that prev_log_number() is no longer used, but we pay
    // attention to it in case we are recovering a database
    // produced by an older version of rocksdb.
    const uint64_t min_log = versions_->MinLogNumber();
    const uint64_t prev_log = versions_->prev_log_number();
    std::vector<std::string> filenames;
    s = env_->GetChildren(db_options_.wal_dir, &filenames);
    if (!s.ok()) {
      return s;
    }

    std::vector<uint64_t> logs;
    for (size_t i = 0; i < filenames.size(); i++) {
      uint64_t number;
      FileType type;
      if (ParseFileName(filenames[i], &number, &type) && type == kLogFile) {
        if (is_new_db) {
          return STATUS(Corruption,
              "While creating a new Db, wal_dir contains "
              "existing log file: ",
              filenames[i]);
        } else if ((number >= min_log) || (number == prev_log)) {
          logs.push_back(number);
        }
      }
    }

    if (logs.size() > 0 && error_if_log_file_exist) {
      return STATUS(Corruption, ""
          "The db was opened in readonly mode with error_if_log_file_exist"
          "flag but a log file already exists");
    }

    if (!logs.empty()) {
      // Recover in the order in which the logs were generated
      std::sort(logs.begin(), logs.end());
      s = RecoverLogFiles(logs, &max_sequence, read_only);
      if (!s.ok()) {
        // Clear memtables if recovery failed
        for (auto cfd : *versions_->GetColumnFamilySet()) {
          cfd->CreateNewMemtable(*cfd->GetLatestMutableCFOptions(),
                                 kMaxSequenceNumber);
        }
      }
    }

    SetTickerCount(stats_.get(), SEQUENCE_NUMBER, versions_->LastSequence());
  }

  // Initial value
  max_total_in_memory_state_ = 0;
  for (auto cfd : *versions_->GetColumnFamilySet()) {
    auto* mutable_cf_options = cfd->GetLatestMutableCFOptions();
    max_total_in_memory_state_ += mutable_cf_options->write_buffer_size *
                                  mutable_cf_options->max_write_buffer_number;
  }

  return s;
}

// REQUIRES: log_numbers are sorted in ascending order
Status DBImpl::RecoverLogFiles(const std::vector<uint64_t>& log_numbers,
                               SequenceNumber* max_sequence, bool read_only) {
  struct LogReporter : public log::Reader::Reporter {
    Env* env;
    Logger* info_log;
    const char* fname;
    Status* status;  // nullptr if db_options_.paranoid_checks==false
    void Corruption(size_t bytes, const Status& s) override {
      RLOG(InfoLogLevel::WARN_LEVEL,
          info_log, "%s%s: dropping %d bytes; %s",
          (this->status == nullptr ? "(ignoring error) " : ""),
          fname, static_cast<int>(bytes), s.ToString().c_str());
      if (this->status != nullptr && this->status->ok()) {
        *this->status = s;
      }
    }
  };

  mutex_.AssertHeld();
  Status status;
  std::unordered_map<int, VersionEdit> version_edits;
  // no need to refcount because iteration is under mutex
  for (auto cfd : *versions_->GetColumnFamilySet()) {
    VersionEdit edit;
    edit.SetColumnFamily(cfd->GetID());
    auto frontier = versions_->FlushedFrontier();
    if (frontier) {
      edit.UpdateFlushedFrontier(frontier->Clone());
    }
    version_edits.insert({cfd->GetID(), edit});
  }
  int job_id = next_job_id_.fetch_add(1);
  {
    auto stream = event_logger_.Log();
    stream << "job" << job_id << "event"
           << "recovery_started";
    stream << "log_files";
    stream.StartArray();
    for (auto log_number : log_numbers) {
      stream << log_number;
    }
    stream.EndArray();
  }

  bool continue_replay_log = true;
  for (auto log_number : log_numbers) {
    // The previous incarnation may not have written any MANIFEST
    // records after allocating this log number.  So we manually
    // update the file number allocation counter in VersionSet.
    versions_->MarkFileNumberUsedDuringRecovery(log_number);
    // Open the log file
    std::string fname = LogFileName(db_options_.wal_dir, log_number);
    unique_ptr<SequentialFileReader> file_reader;
    {
      unique_ptr<SequentialFile> file;
      status = env_->NewSequentialFile(fname, &file, env_options_);
      if (!status.ok()) {
        MaybeIgnoreError(&status);
        if (!status.ok()) {
          return status;
        } else {
          // Fail with one log file, but that's ok.
          // Try next one.
          continue;
        }
      }
      file_reader.reset(new SequentialFileReader(std::move(file)));
    }

    // Create the log reader.
    LogReporter reporter;
    reporter.env = env_;
    reporter.info_log = db_options_.info_log.get();
    reporter.fname = fname.c_str();
    if (!db_options_.paranoid_checks ||
        db_options_.wal_recovery_mode ==
            WALRecoveryMode::kSkipAnyCorruptedRecords) {
      reporter.status = nullptr;
    } else {
      reporter.status = &status;
    }
    // We intentially make log::Reader do checksumming even if
    // paranoid_checks==false so that corruptions cause entire commits
    // to be skipped instead of propagating bad information (like overly
    // large sequence numbers).
    log::Reader reader(db_options_.info_log, std::move(file_reader), &reporter,
                       true /*checksum*/, 0 /*initial_offset*/, log_number);
    RLOG(InfoLogLevel::INFO_LEVEL, db_options_.info_log,
        "Recovering log #%" PRIu64 " mode %d skip-recovery %d", log_number,
        db_options_.wal_recovery_mode, !continue_replay_log);

    // Determine if we should tolerate incomplete records at the tail end of the
    // Read all the records and add to a memtable
    std::string scratch;
    Slice record;
    WriteBatch batch;

    if (!continue_replay_log) {
      uint64_t bytes;
      if (env_->GetFileSize(fname, &bytes).ok()) {
        auto info_log = db_options_.info_log.get();
        RLOG(InfoLogLevel::WARN_LEVEL, info_log, "%s: dropping %d bytes",
            fname.c_str(), static_cast<int>(bytes));
      }
    }

    while (
        continue_replay_log &&
        reader.ReadRecord(&record, &scratch, db_options_.wal_recovery_mode) &&
        status.ok()) {
      if (record.size() < 12) {
        reporter.Corruption(record.size(),
                            STATUS(Corruption, "log record too small"));
        continue;
      }
      WriteBatchInternal::SetContents(&batch, record);

#ifndef ROCKSDB_LITE
      if (db_options_.wal_filter != nullptr) {
        WriteBatch new_batch;
        bool batch_changed = false;

        WalFilter::WalProcessingOption wal_processing_option =
            db_options_.wal_filter->LogRecord(batch, &new_batch,
                                              &batch_changed);

        switch (wal_processing_option) {
          case WalFilter::WalProcessingOption::kContinueProcessing:
            // do nothing, proceeed normally
            break;
          case WalFilter::WalProcessingOption::kIgnoreCurrentRecord:
            // skip current record
            continue;
          case WalFilter::WalProcessingOption::kStopReplay:
            // skip current record and stop replay
            continue_replay_log = false;
            continue;
          case WalFilter::WalProcessingOption::kCorruptedRecord: {
            status = STATUS(Corruption, "Corruption reported by Wal Filter ",
                                        db_options_.wal_filter->Name());
            MaybeIgnoreError(&status);
            if (!status.ok()) {
              reporter.Corruption(record.size(), status);
              continue;
            }
            break;
          }
          default: {
            assert(false);  // unhandled case
            status = STATUS(NotSupported,
                "Unknown WalProcessingOption returned"
                " by Wal Filter ",
                db_options_.wal_filter->Name());
            MaybeIgnoreError(&status);
            if (!status.ok()) {
              return status;
            } else {
              // Ignore the error with current record processing.
              continue;
            }
          }
        }

        if (batch_changed) {
          // Make sure that the count in the new batch is
          // within the orignal count.
          int new_count = WriteBatchInternal::Count(&new_batch);
          int original_count = WriteBatchInternal::Count(&batch);
          if (new_count > original_count) {
            RLOG(InfoLogLevel::FATAL_LEVEL, db_options_.info_log,
                "Recovering log #%" PRIu64
                " mode %d log filter %s returned "
                "more records (%d) than original (%d) which is not allowed. "
                "Aborting recovery.",
                log_number, db_options_.wal_recovery_mode,
                db_options_.wal_filter->Name(), new_count, original_count);
            status = STATUS(NotSupported,
                "More than original # of records "
                "returned by Wal Filter ",
                db_options_.wal_filter->Name());
            return status;
          }
          // Set the same sequence number in the new_batch
          // as the original batch.
          WriteBatchInternal::SetSequence(&new_batch,
                                          WriteBatchInternal::Sequence(&batch));
          batch = new_batch;
        }
      }
#endif  // ROCKSDB_LITE

      // If column family was not found, it might mean that the WAL write
      // batch references to the column family that was dropped after the
      // insert. We don't want to fail the whole write batch in that case --
      // we just ignore the update.
      // That's why we set ignore missing column families to true
      status =
          WriteBatchInternal::InsertInto(&batch, column_family_memtables_.get(),
                                         &flush_scheduler_, true, log_number);

      MaybeIgnoreError(&status);
      if (!status.ok()) {
        // We are treating this as a failure while reading since we read valid
        // blocks that do not form coherent data
        reporter.Corruption(record.size(), status);
        continue;
      }

      const SequenceNumber last_seq = WriteBatchInternal::Sequence(&batch) +
                                      WriteBatchInternal::Count(&batch) - 1;
      if ((*max_sequence == kMaxSequenceNumber) || (last_seq > *max_sequence)) {
        *max_sequence = last_seq;
      }

      if (!read_only) {
        // we can do this because this is called before client has access to the
        // DB and there is only a single thread operating on DB
        ColumnFamilyData* cfd;

        while ((cfd = flush_scheduler_.TakeNextColumnFamily()) != nullptr) {
          cfd->Unref();
          // If this asserts, it means that InsertInto failed in
          // filtering updates to already-flushed column families
          assert(cfd->GetLogNumber() <= log_number);
          auto iter = version_edits.find(cfd->GetID());
          assert(iter != version_edits.end());
          VersionEdit* edit = &iter->second;
          status = WriteLevel0TableForRecovery(job_id, cfd, cfd->mem(), edit);
          if (!status.ok()) {
            // Reflect errors immediately so that conditions like full
            // file-systems cause the DB::Open() to fail.
            return status;
          }

          cfd->CreateNewMemtable(*cfd->GetLatestMutableCFOptions(),
                                 *max_sequence);
        }
      }
    }

    if (!status.ok()) {
      if (db_options_.wal_recovery_mode ==
             WALRecoveryMode::kSkipAnyCorruptedRecords) {
        // We should ignore all errors unconditionally
        status = Status::OK();
      } else if (db_options_.wal_recovery_mode ==
                 WALRecoveryMode::kPointInTimeRecovery) {
        // We should ignore the error but not continue replaying
        status = Status::OK();
        continue_replay_log = false;

        RLOG(InfoLogLevel::INFO_LEVEL, db_options_.info_log,
            "Point in time recovered to log #%" PRIu64 " seq #%" PRIu64,
            log_number, *max_sequence);
      } else {
        assert(db_options_.wal_recovery_mode ==
                  WALRecoveryMode::kTolerateCorruptedTailRecords
               || db_options_.wal_recovery_mode ==
                  WALRecoveryMode::kAbsoluteConsistency);
        return status;
      }
    }

    flush_scheduler_.Clear();
    if ((*max_sequence != kMaxSequenceNumber) && (versions_->LastSequence() < *max_sequence)) {
      versions_->SetLastSequence(*max_sequence);
    }
  }

  if (!read_only) {
    // no need to refcount since client still doesn't have access
    // to the DB and can not drop column families while we iterate
    auto max_log_number = log_numbers.back();
    for (auto cfd : *versions_->GetColumnFamilySet()) {
      auto iter = version_edits.find(cfd->GetID());
      assert(iter != version_edits.end());
      VersionEdit* edit = &iter->second;

      if (cfd->GetLogNumber() > max_log_number) {
        // Column family cfd has already flushed the data
        // from all logs. Memtable has to be empty because
        // we filter the updates based on log_number
        // (in WriteBatch::InsertInto)
        assert(cfd->mem()->GetFirstSequenceNumber() == 0);
        assert(edit->NumEntries() == 0);
        continue;
      }

      // flush the final memtable (if non-empty)
      if (cfd->mem()->GetFirstSequenceNumber() != 0) {
        status = WriteLevel0TableForRecovery(job_id, cfd, cfd->mem(), edit);
        if (!status.ok()) {
          // Recovery failed
          break;
        }

        cfd->CreateNewMemtable(*cfd->GetLatestMutableCFOptions(),
                               *max_sequence);
      }

      // write MANIFEST with update
      // writing log_number in the manifest means that any log file
      // with number strongly less than (log_number + 1) is already
      // recovered and should be ignored on next reincarnation.
      // Since we already recovered max_log_number, we want all logs
      // with numbers `<= max_log_number` (includes this one) to be ignored
      edit->SetLogNumber(max_log_number + 1);
      // we must mark the next log number as used, even though it's
      // not actually used. that is because VersionSet assumes
      // VersionSet::next_file_number_ always to be strictly greater than any
      // log number
      versions_->MarkFileNumberUsedDuringRecovery(max_log_number + 1);
      status = versions_->LogAndApply(
          cfd, *cfd->GetLatestMutableCFOptions(), edit, &mutex_);
      if (!status.ok()) {
        // Recovery failed
        break;
      }
    }
  }

  event_logger_.Log() << "job" << job_id << "event"
                      << "recovery_finished";

  return status;
}

Status DBImpl::WriteLevel0TableForRecovery(int job_id, ColumnFamilyData* cfd,
                                           MemTable* mem, VersionEdit* edit) {
  mutex_.AssertHeld();
  const uint64_t start_micros = env_->NowMicros();
  FileMetaData meta;
  Status s;
  {
    auto file_number_holder = pending_outputs_->NewFileNumber();
    meta.fd = FileDescriptor(file_number_holder.Last(), 0, 0, 0);
    const auto* frontier = mem->Frontiers();
    if (frontier) {
      meta.smallest.user_frontier = frontier->Smallest().Clone();
      meta.largest.user_frontier = frontier->Largest().Clone();
    }
    ReadOptions ro;
    ro.total_order_seek = true;
    Arena arena;
    TableProperties table_properties;
    {
      ScopedArenaIterator iter(mem->NewIterator(ro, &arena));
      RLOG(InfoLogLevel::DEBUG_LEVEL, db_options_.info_log,
          "[%s] [WriteLevel0TableForRecovery]"
          " Level-0 table #%" PRIu64 ": started",
          cfd->GetName().c_str(), meta.fd.GetNumber());

      bool paranoid_file_checks =
          cfd->GetLatestMutableCFOptions()->paranoid_file_checks;
      {
        mutex_.Unlock();
        TableFileCreationInfo info;

        SequenceNumber earliest_write_conflict_snapshot;
        std::vector<SequenceNumber> snapshot_seqs =
            snapshots_.GetAll(&earliest_write_conflict_snapshot);

        s = BuildTable(dbname_,
                       env_,
                       *cfd->ioptions(),
                       env_options_,
                       cfd->table_cache(),
                       iter.get(),
                       &meta,
                       cfd->internal_comparator(),
                       cfd->int_tbl_prop_collector_factories(),
                       cfd->GetID(),
                       snapshot_seqs,
                       earliest_write_conflict_snapshot,
                       GetCompressionFlush(*cfd->ioptions()),
                       cfd->ioptions()->compression_opts,
                       paranoid_file_checks,
                       cfd->internal_stats(),
                       db_options_.boundary_extractor.get(),
                       Env::IO_HIGH,
                       &info.table_properties);
        LogFlush(db_options_.info_log);
        RLOG(InfoLogLevel::DEBUG_LEVEL, db_options_.info_log,
            "[%s] [WriteLevel0TableForRecovery]"
            " Level-0 table #%" PRIu64 ": %" PRIu64 " bytes %s",
            cfd->GetName().c_str(), meta.fd.GetNumber(), meta.fd.GetTotalFileSize(),
            s.ToString().c_str());

        // output to event logger
        if (s.ok()) {
          info.db_name = dbname_;
          info.cf_name = cfd->GetName();
          info.file_path = TableFileName(db_options_.db_paths,
                                         meta.fd.GetNumber(),
                                         meta.fd.GetPathId());
          info.file_size = meta.fd.GetTotalFileSize();
          info.job_id = job_id;
          EventHelpers::LogAndNotifyTableFileCreation(
              &event_logger_, db_options_.listeners, meta.fd, info);
        }
        mutex_.Lock();
      }
    }
  }

  // Note that if file_size is zero, the file has been deleted and
  // should not be added to the manifest.
  int level = 0;
  if (s.ok() && meta.fd.GetTotalFileSize() > 0) {
    edit->AddCleanedFile(level, meta);
  }

  InternalStats::CompactionStats stats(1);
  stats.micros = env_->NowMicros() - start_micros;
  stats.bytes_written = meta.fd.GetTotalFileSize();
  stats.num_output_files = 1;
  cfd->internal_stats()->AddCompactionStats(level, stats);
  cfd->internal_stats()->AddCFStats(
      InternalStats::BYTES_FLUSHED, meta.fd.GetTotalFileSize());
  RecordTick(stats_.get(), FLUSH_WRITE_BYTES, meta.fd.GetTotalFileSize());
  RecordTick(stats_.get(), COMPACT_WRITE_BYTES, meta.fd.GetTotalFileSize());
  return s;
}

Result<FileNumbersHolder> DBImpl::FlushMemTableToOutputFile(
    ColumnFamilyData* cfd, const MutableCFOptions& mutable_cf_options,
    bool* made_progress, JobContext* job_context, LogBuffer* log_buffer) {
  mutex_.AssertHeld();
  DCHECK_NE(cfd->imm()->NumNotFlushed(), 0);
  DCHECK(cfd->imm()->IsFlushPending());

  SequenceNumber earliest_write_conflict_snapshot;
  std::vector<SequenceNumber> snapshot_seqs =
      snapshots_.GetAll(&earliest_write_conflict_snapshot);

  MemTableFilter mem_table_flush_filter;
  if (db_options_.mem_table_flush_filter_factory) {
    mem_table_flush_filter = (*db_options_.mem_table_flush_filter_factory)();
  }

  FlushJob flush_job(
      dbname_, cfd, db_options_, mutable_cf_options, env_options_,
      versions_.get(), &mutex_, &shutting_down_, &disable_flush_on_shutdown_, snapshot_seqs,
      earliest_write_conflict_snapshot, mem_table_flush_filter, pending_outputs_.get(),
      job_context, log_buffer, directories_.GetDbDir(), directories_.GetDataDir(0U),
      GetCompressionFlush(*cfd->ioptions()), stats_.get(), &event_logger_);

  FileMetaData file_meta;

  // Within flush_job.Run, rocksdb may call event listener to notify
  // file creation and deletion.
  //
  // Note that flush_job.Run will unlock and lock the db_mutex,
  // and EventListener callback will be called when the db_mutex
  // is unlocked by the current thread.
  auto file_number_holder = flush_job.Run(&file_meta);

  if (file_number_holder.ok()) {
    InstallSuperVersionAndScheduleWorkWrapper(cfd, job_context,
                                              mutable_cf_options);
    if (made_progress) {
      *made_progress = 1;
    }
    VersionStorageInfo::LevelSummaryStorage tmp;
    YB_LOG_EVERY_N_SECS(INFO, 1)
        << "[" << cfd->GetName() << "] Level summary: "
        << cfd->current()->storage_info()->LevelSummary(&tmp);
  }

  if (!file_number_holder.ok() && !file_number_holder.status().IsShutdownInProgress()
      && db_options_.paranoid_checks && bg_error_.ok()) {
    // if a bad error happened (not ShutdownInProgress) and paranoid_checks is
    // true, mark DB read-only
    bg_error_ = file_number_holder.status();
  }
  RETURN_NOT_OK(file_number_holder);
  MAYBE_FAULT(FLAGS_fault_crash_after_rocksdb_flush);
#ifndef ROCKSDB_LITE
  // may temporarily unlock and lock the mutex.
  NotifyOnFlushCompleted(cfd, &file_meta, mutable_cf_options,
                         job_context->job_id, flush_job.GetTableProperties());
#endif  // ROCKSDB_LITE
  auto sfm =
      static_cast<SstFileManagerImpl*>(db_options_.sst_file_manager.get());
  if (sfm) {
    // Notify sst_file_manager that a new file was added
    std::string file_path = MakeTableFileName(db_options_.db_paths[0].path,
                                              file_meta.fd.GetNumber());
    RETURN_NOT_OK(sfm->OnAddFile(file_path));
    if (cfd->ioptions()->table_factory->IsSplitSstForWriteSupported()) {
      RETURN_NOT_OK(sfm->OnAddFile(TableBaseToDataFileName(file_path)));
    }
    if (sfm->IsMaxAllowedSpaceReached() && bg_error_.ok()) {
      bg_error_ = STATUS(IOError, "Max allowed space was reached");
      TEST_SYNC_POINT(
          "DBImpl::FlushMemTableToOutputFile:MaxAllowedSpaceReached");
    }
  }
  return file_number_holder;
}

uint64_t DBImpl::GetCurrentVersionSstFilesSize() {
  std::vector<rocksdb::LiveFileMetaData> file_metadata;
  GetLiveFilesMetaData(&file_metadata);
  uint64_t total_sst_file_size = 0;
  for (const auto& meta : file_metadata) {
    total_sst_file_size += meta.total_size;
  }
  return total_sst_file_size;
}

uint64_t DBImpl::GetCurrentVersionSstFilesUncompressedSize() {
  std::vector<rocksdb::LiveFileMetaData> file_metadata;
  GetLiveFilesMetaData(&file_metadata);
  uint64_t total_uncompressed_file_size = 0;
  for (const auto &meta : file_metadata) {
    total_uncompressed_file_size += meta.uncompressed_size;
  }
  return total_uncompressed_file_size;
}

std::pair<uint64_t, uint64_t> DBImpl::GetCurrentVersionSstFilesAllSizes() {
  std::vector<rocksdb::LiveFileMetaData> file_metadata;
  GetLiveFilesMetaData(&file_metadata);
  uint64_t total_sst_file_size = 0;
  uint64_t total_uncompressed_file_size = 0;
  for (const auto& meta : file_metadata) {
    total_sst_file_size += meta.total_size;
    total_uncompressed_file_size += meta.uncompressed_size;
  }
  return std::pair<uint64_t, uint64_t>(total_sst_file_size, total_uncompressed_file_size);
}

uint64_t DBImpl::GetCurrentVersionNumSSTFiles() {
  InstrumentedMutexLock lock(&mutex_);
  return default_cf_handle_->cfd()->current()->storage_info()->NumFiles();
}

void DBImpl::SetSSTFileTickers() {
  if (stats_) {
    auto sst_files_size = GetCurrentVersionSstFilesSize();
    SetTickerCount(stats_.get(), CURRENT_VERSION_SST_FILES_SIZE, sst_files_size);
    auto uncompressed_sst_files_size = GetCurrentVersionSstFilesUncompressedSize();
    SetTickerCount(
        stats_.get(), CURRENT_VERSION_SST_FILES_UNCOMPRESSED_SIZE, uncompressed_sst_files_size);
    auto num_sst_files = GetCurrentVersionNumSSTFiles();
    SetTickerCount(stats_.get(), CURRENT_VERSION_NUM_SST_FILES, num_sst_files);
  }
}

uint64_t DBImpl::GetCurrentVersionDataSstFilesSize() {
  std::vector<rocksdb::LiveFileMetaData> file_metadata;
  GetLiveFilesMetaData(&file_metadata);
  uint64_t data_sst_file_size = 0;
  for (const auto& meta : file_metadata) {
    // Each SST has base/metadata SST file (<number>.sst) and at least one data SST file
    // (<number>.sst.sblock.0).
    // We subtract SST metadata file size from total SST size to get the SST data file(s) size.
    data_sst_file_size += meta.total_size - meta.base_size;
  }
  return data_sst_file_size;
}

void DBImpl::NotifyOnFlushCompleted(ColumnFamilyData* cfd,
                                    FileMetaData* file_meta,
                                    const MutableCFOptions& mutable_cf_options,
                                    int job_id, TableProperties prop) {
#ifndef ROCKSDB_LITE
  mutex_.AssertHeld();
  if (IsShuttingDown()) {
    return;
  }
  if (db_options_.listeners.size() > 0) {
    int num_0level_files = cfd->current()->storage_info()->NumLevelFiles(0);
    bool triggered_writes_slowdown =
        num_0level_files >= mutable_cf_options.level0_slowdown_writes_trigger;
    bool triggered_writes_stop =
        num_0level_files >= mutable_cf_options.level0_stop_writes_trigger;
    // release lock while notifying events
    mutex_.Unlock();
    {
      FlushJobInfo info;
      info.cf_name = cfd->GetName();
      // TODO(yhchiang): make db_paths dynamic in case flush does not
      //                 go to L0 in the future.
      info.file_path = MakeTableFileName(db_options_.db_paths[0].path,
                                         file_meta->fd.GetNumber());
      info.thread_id = env_->GetThreadID();
      info.job_id = job_id;
      info.triggered_writes_slowdown = triggered_writes_slowdown;
      info.triggered_writes_stop = triggered_writes_stop;
      info.smallest_seqno = file_meta->smallest.seqno;
      info.largest_seqno = file_meta->largest.seqno;
      info.table_properties = prop;
      for (auto listener : db_options_.listeners) {
        listener->OnFlushCompleted(this, info);
      }
    }
  } else {
    mutex_.Unlock();
  }
  SetSSTFileTickers();
  mutex_.Lock();
  // no need to signal bg_cv_ as it will be signaled at the end of the
  // flush process.
#endif  // ROCKSDB_LITE
}

Status DBImpl::CompactRange(const CompactRangeOptions& options,
                            ColumnFamilyHandle* column_family,
                            const Slice* begin, const Slice* end) {
  if (options.target_path_id >= db_options_.db_paths.size()) {
    return STATUS(InvalidArgument, "Invalid target path ID");
  }

  auto cfh = down_cast<ColumnFamilyHandleImpl*>(column_family);
  auto cfd = cfh->cfd();
  bool exclusive = options.exclusive_manual_compaction;

  if (!options.skip_flush) {
    Status s = FlushMemTable(cfd, FlushOptions());
    if (!s.ok()) {
      LogFlush(db_options_.info_log);
      return s;
    }
  }

  int max_level_with_files = 0;
  {
    InstrumentedMutexLock l(&mutex_);
    Version* base = cfd->current();
    for (int level = 1; level < base->storage_info()->num_non_empty_levels();
         level++) {
      if (base->storage_info()->OverlapInLevel(level, begin, end)) {
        max_level_with_files = level;
      }
    }
  }

  Status s;
  int final_output_level = 0;
  if (cfd->ioptions()->compaction_style == kCompactionStyleUniversal &&
      cfd->NumberLevels() > 1) {
    // Always compact all files together.
    s = RunManualCompaction(cfd, ColumnFamilyData::kCompactAllLevels,
                            cfd->NumberLevels() - 1, options.target_path_id,
                            begin, end, exclusive);
    final_output_level = cfd->NumberLevels() - 1;
  } else {
    for (int level = 0; level <= max_level_with_files; level++) {
      int output_level;
      // in case the compaction is universal or if we're compacting the
      // bottom-most level, the output level will be the same as input one.
      // level 0 can never be the bottommost level (i.e. if all files are in
      // level 0, we will compact to level 1)
      if (cfd->ioptions()->compaction_style == kCompactionStyleUniversal ||
          cfd->ioptions()->compaction_style == kCompactionStyleFIFO) {
        output_level = level;
      } else if (level == max_level_with_files && level > 0) {
        if (options.bottommost_level_compaction ==
            BottommostLevelCompaction::kSkip) {
          // Skip bottommost level compaction
          continue;
        } else if (options.bottommost_level_compaction ==
                       BottommostLevelCompaction::kIfHaveCompactionFilter &&
                   cfd->ioptions()->compaction_filter == nullptr &&
                   cfd->ioptions()->compaction_filter_factory == nullptr) {
          // Skip bottommost level compaction since we don't have a compaction
          // filter
          continue;
        }
        output_level = level;
      } else {
        output_level = level + 1;
        if (cfd->ioptions()->compaction_style == kCompactionStyleLevel &&
            cfd->ioptions()->level_compaction_dynamic_level_bytes &&
            level == 0) {
          output_level = ColumnFamilyData::kCompactToBaseLevel;
        }
      }
      s = RunManualCompaction(cfd, level, output_level, options.target_path_id,
                              begin, end, exclusive);
      if (!s.ok()) {
        break;
      }
      if (output_level == ColumnFamilyData::kCompactToBaseLevel) {
        final_output_level = cfd->NumberLevels() - 1;
      } else if (output_level > final_output_level) {
        final_output_level = output_level;
      }
      TEST_SYNC_POINT("DBImpl::RunManualCompaction()::1");
      TEST_SYNC_POINT("DBImpl::RunManualCompaction()::2");
    }
  }
  if (!s.ok()) {
    LogFlush(db_options_.info_log);
    return s;
  }

  if (options.change_level) {
    RLOG(InfoLogLevel::INFO_LEVEL, db_options_.info_log,
        "[RefitLevel] waiting for background threads to stop");
    s = PauseBackgroundWork();
    if (s.ok()) {
      s = ReFitLevel(cfd, final_output_level, options.target_level);
    }
    CHECK_OK(ContinueBackgroundWork());
  }
  LogFlush(db_options_.info_log);

  {
    InstrumentedMutexLock lock(&mutex_);
    // an automatic compaction that has been scheduled might have been
    // preempted by the manual compactions. Need to schedule it back.
    if (exclusive) {
      // all compaction scheduling was stopped so we reschedule for each cf
      ColumnFamilySet* columnFamilySet = versions_->GetColumnFamilySet();
      for (auto it = columnFamilySet->begin(); it != columnFamilySet->end(); ++it) {
        SchedulePendingCompaction(*it);
      }
    } else {
      // only compactions in this column family were stopped
      SchedulePendingCompaction(cfd);
    }
    MaybeScheduleFlushOrCompaction();
  }

  return s;
}

Status DBImpl::CompactFiles(
    const CompactionOptions& compact_options,
    ColumnFamilyHandle* column_family,
    const std::vector<std::string>& input_file_names,
    const int output_level, const int output_path_id) {
#ifdef ROCKSDB_LITE
    // not supported in lite version
  return STATUS(NotSupported, "Not supported in ROCKSDB LITE");
#else
  if (column_family == nullptr) {
    return STATUS(InvalidArgument, "ColumnFamilyHandle must be non-null.");
  }

  auto cfd = down_cast<ColumnFamilyHandleImpl*>(column_family)->cfd();
  assert(cfd);

  Status s;
  JobContext job_context(0, true);
  LogBuffer log_buffer(InfoLogLevel::INFO_LEVEL,
                       db_options_.info_log.get());

  // Perform CompactFiles
  SuperVersion* sv = GetAndRefSuperVersion(cfd);
  {
    InstrumentedMutexLock l(&mutex_);

    s = CompactFilesImpl(compact_options, cfd, sv->current,
                         input_file_names, output_level,
                         output_path_id, &job_context, &log_buffer);
  }
  ReturnAndCleanupSuperVersion(cfd, sv);

  // Find and delete obsolete files
  {
    InstrumentedMutexLock l(&mutex_);
    // If !s.ok(), this means that Compaction failed. In that case, we want
    // to delete all obsolete files we might have created and we force
    // FindObsoleteFiles(). This is because job_context does not
    // catch all created files if compaction failed.
    FindObsoleteFiles(&job_context, !s.ok());
  }  // release the mutex

  // delete unnecessary files if any, this is done outside the mutex
  if (job_context.HaveSomethingToDelete() || !log_buffer.IsEmpty()) {
    // Have to flush the info logs before bg_compaction_scheduled_--
    // because if bg_flush_scheduled_ becomes 0 and the lock is
    // released, the deconstructor of DB can kick in and destroy all the
    // states of DB so info_log might not be available after that point.
    // It also applies to access other states that DB owns.
    log_buffer.FlushBufferToLog();
    if (job_context.HaveSomethingToDelete()) {
      // no mutex is locked here.  No need to Unlock() and Lock() here.
      PurgeObsoleteFiles(job_context);
    }
    job_context.Clean();
  }

  return s;
#endif  // ROCKSDB_LITE
}

#ifndef ROCKSDB_LITE
Status DBImpl::CompactFilesImpl(
    const CompactionOptions& compact_options, ColumnFamilyData* cfd,
    Version* version, const std::vector<std::string>& input_file_names,
    const int output_level, int output_path_id, JobContext* job_context,
    LogBuffer* log_buffer) {
  mutex_.AssertHeld();

  if (IsShuttingDown()) {
    return STATUS(ShutdownInProgress, "");
  }

  std::unordered_set<uint64_t> input_set;
  for (auto file_name : input_file_names) {
    input_set.insert(TableFileNameToNumber(file_name));
  }

  ColumnFamilyMetaData cf_meta;
  // TODO(yhchiang): can directly use version here if none of the
  // following functions call is pluggable to external developers.
  version->GetColumnFamilyMetaData(&cf_meta);

  if (output_path_id < 0) {
    if (db_options_.db_paths.size() == 1U) {
      output_path_id = 0;
    } else {
      return STATUS(NotSupported,
          "Automatic output path selection is not "
          "yet supported in CompactFiles()");
    }
  }

  Status s = cfd->compaction_picker()->SanitizeCompactionInputFiles(
      &input_set, cf_meta, output_level);
  if (!s.ok()) {
    return s;
  }

  std::vector<CompactionInputFiles> input_files;
  s = cfd->compaction_picker()->GetCompactionInputsFromFileNumbers(
      &input_files, &input_set, version->storage_info(), compact_options);
  if (!s.ok()) {
    return s;
  }

  for (auto inputs : input_files) {
    if (cfd->compaction_picker()->FilesInCompaction(inputs.files)) {
      return STATUS(Aborted,
          "Some of the necessary compaction input "
          "files are already being compacted");
    }
  }

  // At this point, CompactFiles will be run.
  bg_compaction_scheduled_++;

  assert(cfd->compaction_picker());
  unique_ptr<Compaction> c = cfd->compaction_picker()->FormCompaction(
      compact_options, input_files, output_level, version->storage_info(),
      *cfd->GetLatestMutableCFOptions(), output_path_id);
  if (!c) {
    return STATUS(Aborted, "Another Level 0 compaction is running or nothing to compact");
  }
  c->SetInputVersion(version);
  // deletion compaction currently not allowed in CompactFiles.
  assert(!c->deletion_compaction());

  SequenceNumber earliest_write_conflict_snapshot;
  std::vector<SequenceNumber> snapshot_seqs =
      snapshots_.GetAll(&earliest_write_conflict_snapshot);

  assert(is_snapshot_supported_ || snapshots_.empty());
  CompactionJob compaction_job(
      job_context->job_id, c.get(), db_options_, env_options_, versions_.get(),
      &shutting_down_, log_buffer, directories_.GetDbDir(),
      directories_.GetDataDir(c->output_path_id()), stats_.get(), &mutex_, &bg_error_,
      snapshot_seqs, earliest_write_conflict_snapshot, pending_outputs_.get(), table_cache_,
      &event_logger_, c->mutable_cf_options()->paranoid_file_checks,
      c->mutable_cf_options()->compaction_measure_io_stats, dbname_,
      nullptr);  // Here we pass a nullptr for CompactionJobStats because
                 // CompactFiles does not trigger OnCompactionCompleted(),
                 // which is the only place where CompactionJobStats is
                 // returned.  The idea of not triggering OnCompationCompleted()
                 // is that CompactFiles runs in the caller thread, so the user
                 // should always know when it completes.  As a result, it makes
                 // less sense to notify the users something they should already
                 // know.
                 //
                 // In the future, if we would like to add CompactionJobStats
                 // support for CompactFiles, we should have CompactFiles API
                 // pass a pointer of CompactionJobStats as the out-value
                 // instead of using EventListener.

  // Creating a compaction influences the compaction score because the score
  // takes running compactions into account (by skipping files that are already
  // being compacted). Since we just changed compaction score, we recalculate it
  // here.
  {
    CompactionOptionsFIFO dummy_compaction_options_fifo;
    version->storage_info()->ComputeCompactionScore(
        *c->mutable_cf_options(), dummy_compaction_options_fifo);
  }

  compaction_job.Prepare();

  Status status;
  {
    mutex_.Unlock();
    for (auto listener : db_options_.listeners) {
      listener->OnCompactionStarted();
    }
    auto file_numbers_holder = compaction_job.Run();
    TEST_SYNC_POINT("CompactFilesImpl:2");
    TEST_SYNC_POINT("CompactFilesImpl:3");
    mutex_.Lock();

    status = compaction_job.Install(*c->mutable_cf_options());
    if (status.ok()) {
      InstallSuperVersionAndScheduleWorkWrapper(
          c->column_family_data(), job_context, *c->mutable_cf_options());
    }
    c->ReleaseCompactionFiles(s);
  }

  if (status.ok()) {
    // Done
  } else if (status.IsShutdownInProgress()) {
    // Ignore compaction errors found during shutting down
  } else {
    RLOG(InfoLogLevel::WARN_LEVEL, db_options_.info_log,
        "[%s] [JOB %d] Compaction error: %s",
        c->column_family_data()->GetName().c_str(), job_context->job_id,
        status.ToString().c_str());
    if (db_options_.paranoid_checks && bg_error_.ok()) {
      bg_error_ = status;
    }
  }

  c.reset();

  bg_compaction_scheduled_--;
  if (bg_compaction_scheduled_ == 0) {
    bg_cv_.SignalAll();
  }

  return status;
}
#endif  // ROCKSDB_LITE

Status DBImpl::PauseBackgroundWork() {
  InstrumentedMutexLock guard_lock(&mutex_);
  bg_compaction_paused_++;
  while (CheckBackgroundWorkAndLog("Pause")) {
    bg_cv_.Wait();
  }
  bg_work_paused_++;
  return Status::OK();
}

Status DBImpl::ContinueBackgroundWork() {
  InstrumentedMutexLock guard_lock(&mutex_);
  if (bg_work_paused_ == 0) {
    return STATUS(InvalidArgument, "");
  }
  assert(bg_work_paused_ > 0);
  assert(bg_compaction_paused_ > 0);
  bg_compaction_paused_--;
  bg_work_paused_--;
  // It's sufficient to check just bg_work_paused_ here since
  // bg_work_paused_ is always no greater than bg_compaction_paused_
  if (bg_work_paused_ == 0) {
    MaybeScheduleFlushOrCompaction();
  }
  return Status::OK();
}

void DBImpl::NotifyOnCompactionCompleted(
    ColumnFamilyData* cfd, Compaction *c, const Status &st,
    const CompactionJobStats& compaction_job_stats,
    const int job_id) {
#ifndef ROCKSDB_LITE
  mutex_.AssertHeld();
  if (IsShuttingDown()) {
    return;
  }
  VersionPtr current = cfd->current();
  // release lock while notifying events
  mutex_.Unlock();
  if (db_options_.listeners.size() > 0) {
    CompactionJobInfo info;
    info.cf_name = cfd->GetName();
    info.status = st;
    info.thread_id = env_->GetThreadID();
    info.job_id = job_id;
    info.base_input_level = c->start_level();
    info.output_level = c->output_level();
    info.stats = compaction_job_stats;
    info.table_properties = c->GetOutputTableProperties();
    info.compaction_reason = c->compaction_reason();
    info.is_full_compaction = c->is_full_compaction();
    for (size_t i = 0; i < c->num_input_levels(); ++i) {
      for (const auto fmd : *c->inputs(i)) {
        auto fn = TableFileName(db_options_.db_paths, fmd->fd.GetNumber(),
                                fmd->fd.GetPathId());
        info.input_files.push_back(fn);
        if (info.table_properties.count(fn) == 0) {
          std::shared_ptr<const TableProperties> tp;
          auto s = current->GetTableProperties(&tp, fmd, &fn);
          if (s.ok()) {
            info.table_properties[fn] = tp;
          }
        }
      }
    }
    for (const auto& newf : c->edit()->GetNewFiles()) {
      info.output_files.push_back(
          TableFileName(db_options_.db_paths,
                        newf.second.fd.GetNumber(),
                        newf.second.fd.GetPathId()));
    }
    for (auto listener : db_options_.listeners) {
      listener->OnCompactionCompleted(this, info);
    }
  }
  SetSSTFileTickers();
  mutex_.Lock();
  // no need to signal bg_cv_ as it will be signaled at the end of the
  // flush process.
#endif  // ROCKSDB_LITE
}

void DBImpl::SetDisableFlushOnShutdown(bool disable_flush_on_shutdown) {
  // disable_flush_on_shutdown_ can only transition from false to true. This location
  // can be called multiple times with arg as false. It is only called once with arg
  // as true. Subsequently, the destructor reads this flag. Setting this flag
  // to true and the destructor are expected to run on the same thread and hence
  // it is not required for disable_flush_on_shutdown_ to be atomic.
  if (disable_flush_on_shutdown) {
    disable_flush_on_shutdown_ = disable_flush_on_shutdown;
  }
}

Status DBImpl::SetOptions(
    ColumnFamilyHandle* column_family,
    const std::unordered_map<std::string, std::string>& options_map,
    bool dump_options) {
#ifdef ROCKSDB_LITE
  return STATUS(NotSupported, "Not supported in ROCKSDB LITE");
#else
  auto* cfd = down_cast<ColumnFamilyHandleImpl*>(column_family)->cfd();
  if (options_map.empty()) {
    RLOG(InfoLogLevel::WARN_LEVEL,
        db_options_.info_log, "SetOptions() on column family [%s], empty input",
        cfd->GetName().c_str());
    return STATUS(InvalidArgument, "empty input");
  }

  MutableCFOptions new_options;
  Status s;
  Status persist_options_status;
  {
    InstrumentedMutexLock l(&mutex_);
    s = cfd->SetOptions(options_map);
    if (s.ok()) {
      new_options = *cfd->GetLatestMutableCFOptions();
    }
    if (s.ok()) {
      // Persist RocksDB options under the single write thread
      WriteThread::Writer w;
      write_thread_.EnterUnbatched(&w, &mutex_);

      persist_options_status = WriteOptionsFile();

      write_thread_.ExitUnbatched(&w);
    }
  }

  RLOG(InfoLogLevel::INFO_LEVEL, db_options_.info_log,
      "SetOptions() on column family [%s], inputs: %s",
      cfd->GetName().c_str(), yb::AsString(options_map).c_str());
  if (s.ok()) {
    RLOG(InfoLogLevel::INFO_LEVEL,
        db_options_.info_log, "[%s] SetOptions succeeded",
        cfd->GetName().c_str());
    if (dump_options) {
      new_options.Dump(db_options_.info_log.get());
    }
    if (!persist_options_status.ok()) {
      if (db_options_.fail_if_options_file_error) {
        s = STATUS(IOError,
            "SetOptions succeeded, but unable to persist options",
            persist_options_status.ToString());
      }
      RWARN(db_options_.info_log,
          "Unable to persist options in SetOptions() -- %s",
          persist_options_status.ToString().c_str());
    }
  } else {
    RLOG(InfoLogLevel::WARN_LEVEL, db_options_.info_log,
        "[%s] SetOptions failed", cfd->GetName().c_str());
  }
  LogFlush(db_options_.info_log);
  return s;
#endif  // ROCKSDB_LITE
}

// return the same level if it cannot be moved
int DBImpl::FindMinimumEmptyLevelFitting(ColumnFamilyData* cfd,
    const MutableCFOptions& mutable_cf_options, int level) {
  mutex_.AssertHeld();
  const auto* vstorage = cfd->current()->storage_info();
  int minimum_level = level;
  for (int i = level - 1; i > 0; --i) {
    // stop if level i is not empty
    if (vstorage->NumLevelFiles(i) > 0) break;
    // stop if level i is too small (cannot fit the level files)
    if (vstorage->MaxBytesForLevel(i) < vstorage->NumLevelBytes(level)) {
      break;
    }

    minimum_level = i;
  }
  return minimum_level;
}

// REQUIREMENT: block all background work by calling PauseBackgroundWork()
// before calling this function
Status DBImpl::ReFitLevel(ColumnFamilyData* cfd, int level, int target_level) {
  assert(level < cfd->NumberLevels());
  if (target_level >= cfd->NumberLevels()) {
    return STATUS(InvalidArgument, "Target level exceeds number of levels");
  }

  std::unique_ptr<SuperVersion> superversion_to_free;
  std::unique_ptr<SuperVersion> new_superversion(new SuperVersion());

  Status status;

  InstrumentedMutexLock guard_lock(&mutex_);

  // only allow one thread refitting
  if (refitting_level_) {
    RLOG(InfoLogLevel::INFO_LEVEL, db_options_.info_log,
        "[ReFitLevel] another thread is refitting");
    return STATUS(NotSupported, "another thread is refitting");
  }
  refitting_level_ = true;

  const MutableCFOptions mutable_cf_options = *cfd->GetLatestMutableCFOptions();
  // move to a smaller level
  int to_level = target_level;
  if (target_level < 0) {
    to_level = FindMinimumEmptyLevelFitting(cfd, mutable_cf_options, level);
  }

  auto* vstorage = cfd->current()->storage_info();
  if (to_level > level) {
    if (level == 0) {
      return STATUS(NotSupported,
          "Cannot change from level 0 to other levels.");
    }
    // Check levels are empty for a trivial move
    for (int l = level + 1; l <= to_level; l++) {
      if (vstorage->NumLevelFiles(l) > 0) {
        return STATUS(NotSupported,
            "Levels between source and target are not empty for a move.");
      }
    }
  }
  if (to_level != level) {
    RLOG(InfoLogLevel::DEBUG_LEVEL, db_options_.info_log,
        "[%s] Before refitting:\n%s", cfd->GetName().c_str(),
        cfd->current()->DebugString().data());

    VersionEdit edit;
    edit.SetColumnFamily(cfd->GetID());
    for (const auto& f : vstorage->LevelFiles(level)) {
      edit.DeleteFile(level, f->fd.GetNumber());
      edit.AddCleanedFile(to_level, *f);
    }
    RLOG(InfoLogLevel::DEBUG_LEVEL, db_options_.info_log,
        "[%s] Apply version edit:\n%s", cfd->GetName().c_str(),
        edit.DebugString().data());

    status = versions_->LogAndApply(cfd, mutable_cf_options, &edit, &mutex_,
                                    directories_.GetDbDir());
    superversion_to_free = InstallSuperVersionAndScheduleWork(
       cfd, new_superversion.release(), mutable_cf_options);

    RLOG(InfoLogLevel::DEBUG_LEVEL, db_options_.info_log,
        "[%s] LogAndApply: %s\n", cfd->GetName().c_str(),
        status.ToString().data());

    if (status.ok()) {
      RLOG(InfoLogLevel::DEBUG_LEVEL, db_options_.info_log,
          "[%s] After refitting:\n%s", cfd->GetName().c_str(),
          cfd->current()->DebugString().data());
    }
  }

  refitting_level_ = false;

  return status;
}

int DBImpl::NumberLevels(ColumnFamilyHandle* column_family) {
  auto cfh = down_cast<ColumnFamilyHandleImpl*>(column_family);
  return cfh->cfd()->NumberLevels();
}

int DBImpl::MaxMemCompactionLevel(ColumnFamilyHandle* column_family) {
  return 0;
}

int DBImpl::Level0StopWriteTrigger(ColumnFamilyHandle* column_family) {
  auto cfh = down_cast<ColumnFamilyHandleImpl*>(column_family);
  InstrumentedMutexLock l(&mutex_);
  return cfh->cfd()->GetSuperVersion()->
      mutable_cf_options.level0_stop_writes_trigger;
}

Status DBImpl::Flush(const FlushOptions& flush_options,
                     ColumnFamilyHandle* column_family) {
  auto cfh = down_cast<ColumnFamilyHandleImpl*>(column_family);
  return FlushMemTable(cfh->cfd(), flush_options);
}

Status DBImpl::WaitForFlush(ColumnFamilyHandle* column_family) {
  auto cfh = down_cast<ColumnFamilyHandleImpl*>(column_family);
  // Wait until the flush completes.
  return WaitForFlushMemTable(cfh->cfd());
}

Status DBImpl::SyncWAL() {
  autovector<log::Writer*, 1> logs_to_sync;
  bool need_log_dir_sync;
  uint64_t current_log_number;

  {
    InstrumentedMutexLock l(&mutex_);
    assert(!logs_.empty());

    // This SyncWAL() call only cares about logs up to this number.
    current_log_number = logfile_number_;

    while (logs_.front().number <= current_log_number &&
           logs_.front().getting_synced) {
      log_sync_cv_.Wait();
    }
    // First check that logs are safe to sync in background.
    for (auto it = logs_.begin();
         it != logs_.end() && it->number <= current_log_number; ++it) {
      if (!it->writer->file()->writable_file()->IsSyncThreadSafe()) {
        return STATUS(NotSupported,
          "SyncWAL() is not supported for this implementation of WAL file",
          db_options_.allow_mmap_writes
            ? "try setting Options::allow_mmap_writes to false"
            : yb::Slice());
      }
    }
    for (auto it = logs_.begin();
         it != logs_.end() && it->number <= current_log_number; ++it) {
      auto& log = *it;
      assert(!log.getting_synced);
      log.getting_synced = true;
      logs_to_sync.push_back(log.writer);
    }

    need_log_dir_sync = !log_dir_synced_;
  }

  RecordTick(stats_.get(), WAL_FILE_SYNCED);
  Status status;
  for (log::Writer* log : logs_to_sync) {
    status = log->file()->SyncWithoutFlush(db_options_.use_fsync);
    if (!status.ok()) {
      break;
    }
  }
  if (status.ok() && need_log_dir_sync) {
    status = directories_.GetWalDir()->Fsync();
  }

  TEST_SYNC_POINT("DBImpl::SyncWAL:BeforeMarkLogsSynced:1");
  TEST_SYNC_POINT("DBImpl::SyncWAL:BeforeMarkLogsSynced:2");

  {
    InstrumentedMutexLock l(&mutex_);
    MarkLogsSynced(current_log_number, need_log_dir_sync, status);
  }

  return status;
}

void DBImpl::MarkLogsSynced(
    uint64_t up_to, bool synced_dir, const Status& status) {
  mutex_.AssertHeld();
  if (synced_dir &&
      logfile_number_ == up_to &&
      status.ok()) {
    log_dir_synced_ = true;
  }
  for (auto it = logs_.begin(); it != logs_.end() && it->number <= up_to;) {
    auto& log = *it;
    assert(log.getting_synced);
    if (status.ok() && logs_.size() > 1) {
      logs_to_free_.push_back(log.ReleaseWriter());
      it = logs_.erase(it);
    } else {
      log.getting_synced = false;
      ++it;
    }
  }
  assert(logs_.empty() || logs_[0].number > up_to ||
         (logs_.size() == 1 && !logs_[0].getting_synced));
  log_sync_cv_.SignalAll();
}

SequenceNumber DBImpl::GetLatestSequenceNumber() const {
  return versions_->LastSequence();
}

void DBImpl::SubmitCompactionOrFlushTask(std::unique_ptr<ThreadPoolTask> task) {
  mutex_.AssertHeld();
  if (task->Type() == BgTaskType::kCompaction) {
    compaction_tasks_.insert(down_cast<CompactionTask*>(task.get()));
  }
  auto status = db_options_.priority_thread_pool_for_compactions_and_flushes->Submit(
      task->Priority(), &task, db_options_.disk_group_no);
  if (!status.ok()) {
    task->AbortedUnlocked(status);
  }
}

Status DBImpl::RunManualCompaction(ColumnFamilyData* cfd, int input_level,
                                   int output_level, uint32_t output_path_id,
                                   const Slice* begin, const Slice* end,
                                   bool exclusive, bool disallow_trivial_move) {
  TEST_SYNC_POINT("DBImpl::RunManualCompaction");

  DCHECK(input_level == ColumnFamilyData::kCompactAllLevels ||
         input_level >= 0);

  InternalKey begin_storage, end_storage;
  CompactionArg* ca;

  bool scheduled = false;
  bool manual_conflict = false;
  ManualCompaction manual_compaction;
  manual_compaction.cfd = cfd;
  manual_compaction.input_level = input_level;
  manual_compaction.output_level = output_level;
  manual_compaction.output_path_id = output_path_id;
  manual_compaction.done = false;
  manual_compaction.in_progress = false;
  manual_compaction.incomplete = false;
  manual_compaction.exclusive = exclusive;
  manual_compaction.disallow_trivial_move = disallow_trivial_move;
  // For universal compaction, we enforce every manual compaction to compact
  // all files.
  if (begin == nullptr ||
      cfd->ioptions()->compaction_style == kCompactionStyleUniversal ||
      cfd->ioptions()->compaction_style == kCompactionStyleFIFO) {
    manual_compaction.begin = nullptr;
  } else {
    begin_storage = InternalKey::MaxPossibleForUserKey(*begin);
    manual_compaction.begin = &begin_storage;
  }
  if (end == nullptr ||
      cfd->ioptions()->compaction_style == kCompactionStyleUniversal ||
      cfd->ioptions()->compaction_style == kCompactionStyleFIFO) {
    manual_compaction.end = nullptr;
  } else {
    end_storage = InternalKey::MinPossibleForUserKey(*end);
    manual_compaction.end = &end_storage;
  }

  InstrumentedMutexLock l(&mutex_);

  // When a manual compaction arrives, if it is exclusive, run all scheduled
  // and unscheduled compactions (from the queue) and then run the manual
  // one. This is to ensure that any key range can be compacted without
  // conflict. Otherwise, we let the manual compaction conflict until all
  // automatic compactions from the same column family have been scheduled
  // and run in the background.
  //
  // HasPendingManualCompaction() is true when at least one thread is inside
  // RunManualCompaction(), i.e. during that time no other compaction will
  // get scheduled (see MaybeScheduleFlushOrCompaction).
  //
  // Note that the following loop doesn't stop more that one thread calling
  // RunManualCompaction() from getting to the second while loop below.
  // However, only one of them will actually schedule compaction, while
  // others will wait on a condition variable until it completes.

  AddManualCompaction(&manual_compaction);
  TEST_SYNC_POINT_CALLBACK("DBImpl::RunManualCompaction:NotScheduled", &mutex_);
  if (exclusive) {
    while (unscheduled_compactions_ + bg_compaction_scheduled_ + compaction_tasks_.size() > 0) {
      TEST_SYNC_POINT("DBImpl::RunManualCompaction()::Conflict");
      MaybeScheduleFlushOrCompaction();
      while (bg_compaction_scheduled_ + compaction_tasks_.size() > 0) {
        RLOG(InfoLogLevel::INFO_LEVEL, db_options_.info_log,
             "[%s] Manual compaction waiting for all other scheduled background "
                 "compactions to finish",
             cfd->GetName().c_str());
        bg_cv_.Wait();
        if (IsShuttingDown()) {
          return STATUS(ShutdownInProgress, "");
        }
      }
    }
  }

  RLOG(InfoLogLevel::INFO_LEVEL, db_options_.info_log,
      "[%s] Manual compaction starting",
      cfd->GetName().c_str());

  size_t compaction_task_serial_no = 0;
  // We don't check bg_error_ here, because if we get the error in compaction,
  // the compaction will set manual_compaction.status to bg_error_ and set manual_compaction.done to
  // true.
  while (!manual_compaction.done) {
    DCHECK(HasPendingManualCompaction());
    manual_conflict = false;
    if (ShouldntRunManualCompaction(&manual_compaction) || manual_compaction.in_progress ||
        scheduled ||
        ((manual_compaction.manual_end = &manual_compaction.tmp_storage1) && (
             (manual_compaction.compaction = manual_compaction.cfd->CompactRange(
                  *manual_compaction.cfd->GetLatestMutableCFOptions(),
                  manual_compaction.input_level, manual_compaction.output_level,
                  manual_compaction.output_path_id, manual_compaction.begin, manual_compaction.end,
                  &manual_compaction.manual_end, &manual_conflict)) ==
             nullptr) &&
         manual_conflict)) {
      DCHECK(!exclusive || !manual_conflict)
          << "exclusive manual compactions should not see a conflict during CompactRange";
      if (manual_conflict) {
        TEST_SYNC_POINT("DBImpl::RunManualCompaction()::Conflict");
      }
      // Running either this or some other manual compaction
      bg_cv_.Wait();
      if (IsShuttingDown()) {
        if (!scheduled) {
          return STATUS(ShutdownInProgress, "");
        }
        // If manual compaction is already scheduled, we increase its priority and will wait for it
        // to be aborted. We can't just exit, because compaction task can access manual_compaction
        // by raw pointer.
        if (db_options_.priority_thread_pool_for_compactions_and_flushes) {
          mutex_.Unlock();
          db_options_.priority_thread_pool_for_compactions_and_flushes->
              PrioritizeTask(compaction_task_serial_no);
          mutex_.Lock();
        }
      }

      if (scheduled && manual_compaction.incomplete == true) {
        DCHECK(!manual_compaction.in_progress);
        scheduled = false;
        manual_compaction.incomplete = false;
      }
    } else if (!scheduled) {
      if (manual_compaction.compaction == nullptr) {
        manual_compaction.done = true;
        bg_cv_.SignalAll();
        continue;
      }
      manual_compaction.incomplete = false;
      if (db_options_.priority_thread_pool_for_compactions_and_flushes &&
          FLAGS_use_priority_thread_pool_for_compactions) {
        auto compaction_task = std::make_unique<CompactionTask>(this, &manual_compaction);
        compaction_task_serial_no = compaction_task->SerialNo();
        SubmitCompactionOrFlushTask(std::move(compaction_task));
      } else {
        bg_compaction_scheduled_++;
        ca = new CompactionArg;
        ca->db = this;
        ca->m = &manual_compaction;
        env_->Schedule(&DBImpl::BGWorkCompaction, ca, Env::Priority::LOW, this,
                       &DBImpl::UnscheduleCallback);
      }
      scheduled = true;
    }
  }

  DCHECK(!manual_compaction.in_progress);
  DCHECK(HasPendingManualCompaction());
  RemoveManualCompaction(&manual_compaction);
  bg_cv_.SignalAll();
  return manual_compaction.status;
}

InternalIterator* DBImpl::NewInternalIterator(
    Arena* arena, ColumnFamilyHandle* column_family) {
  ColumnFamilyData* cfd;
  if (column_family == nullptr) {
    cfd = default_cf_handle_->cfd();
  } else {
    auto cfh = down_cast<ColumnFamilyHandleImpl*>(column_family);
    cfd = cfh->cfd();
  }

  mutex_.Lock();
  SuperVersion* super_version = cfd->GetSuperVersion()->Ref();
  mutex_.Unlock();
  ReadOptions roptions;
  return NewInternalIterator(roptions, cfd, super_version, arena);
}

int DBImpl::GetCfdImmNumNotFlushed() {
  auto cfd = down_cast<ColumnFamilyHandleImpl*>(DefaultColumnFamily())->cfd();
  InstrumentedMutexLock guard_lock(&mutex_);
  return cfd->imm()->NumNotFlushed();
}

FlushAbility DBImpl::GetFlushAbility() {
  auto cfd = down_cast<ColumnFamilyHandleImpl*>(DefaultColumnFamily())->cfd();
  InstrumentedMutexLock guard_lock(&mutex_);
  if (cfd->imm()->NumNotFlushed() != 0) {
    return FlushAbility::kAlreadyFlushing;
  }
  return cfd->mem()->IsEmpty() ? FlushAbility::kNoNewData : FlushAbility::kHasNewData;
}

Status DBImpl::FlushMemTable(ColumnFamilyData* cfd,
                             const FlushOptions& flush_options) {
  Status s;
  {
    WriteContext context;
    InstrumentedMutexLock guard_lock(&mutex_);

    if (last_flush_at_tick_ > flush_options.ignore_if_flushed_after_tick) {
      return STATUS(AlreadyPresent, "Mem table already flushed");
    }

    if (cfd->imm()->NumNotFlushed() == 0 && cfd->mem()->IsEmpty()) {
      // Nothing to flush
      return Status::OK();
    }

    last_flush_at_tick_ = FlushTick();

    WriteThread::Writer w;
    write_thread_.EnterUnbatched(&w, &mutex_);

    // SwitchMemtable() will release and reacquire mutex
    // during execution
    s = SwitchMemtable(cfd, &context);
    write_thread_.ExitUnbatched(&w);

    cfd->imm()->FlushRequested();

    // schedule flush
    SchedulePendingFlush(cfd);
    MaybeScheduleFlushOrCompaction();
  }

  if (s.ok() && flush_options.wait) {
    // Wait until the compaction completes
    s = WaitForFlushMemTable(cfd);
  }
  return s;
}

Status DBImpl::WaitForFlushMemTable(ColumnFamilyData* cfd) {
  Status s;
  // Wait until the flush completes
  InstrumentedMutexLock l(&mutex_);
  while (cfd->imm()->NumNotFlushed() > 0 && bg_error_.ok()) {
    if (IsShuttingDown() && disable_flush_on_shutdown_) {
      return STATUS(ShutdownInProgress, "");
    }
    bg_cv_.Wait();
  }
  if (!bg_error_.ok()) {
    s = bg_error_;
  }
  return s;
}

Status DBImpl::EnableAutoCompaction(
    const std::vector<ColumnFamilyHandle*>& column_family_handles) {
  TEST_SYNC_POINT("DBImpl::EnableAutoCompaction");
  Status s;
  for (auto cf_ptr : column_family_handles) {
    Status status =
        this->SetOptions(cf_ptr, {{"disable_auto_compactions", "false"}}, false);
    if (status.ok()) {
      ColumnFamilyData* cfd = down_cast<ColumnFamilyHandleImpl*>(cf_ptr)->cfd();
      InstrumentedMutexLock guard_lock(&mutex_);
      InstallSuperVersionAndScheduleWork(cfd, nullptr, *cfd->GetLatestMutableCFOptions());
    } else {
      s = status;
    }
  }

  return s;
}

void DBImpl::MaybeScheduleFlushOrCompaction() {
  mutex_.AssertHeld();
  if (!opened_successfully_) {
    // Compaction may introduce data race to DB open
    return;
  }
  if (bg_work_paused_ > 0) {
    // we paused the background work
    return;
  } else if (IsShuttingDown() && disable_flush_on_shutdown_) {
    // DB is being deleted; no more background compactions and flushes.
    return;
  }

  while (unscheduled_flushes_ > 0 &&
         bg_flush_scheduled_ < db_options_.max_background_flushes) {
    unscheduled_flushes_--;
    bg_flush_scheduled_++;
    env_->Schedule(&DBImpl::BGWorkFlush, this, Env::Priority::HIGH, this);
  }

  size_t bg_compactions_allowed = BGCompactionsAllowed();

  // special case -- if max_background_flushes == 0, then schedule flush on a
  // compaction thread
  if (db_options_.max_background_flushes == 0) {
    while (unscheduled_flushes_ > 0 &&
           bg_flush_scheduled_ + bg_compaction_scheduled_ + compaction_tasks_.size() <
               bg_compactions_allowed) {
      unscheduled_flushes_--;
      bg_flush_scheduled_++;
      env_->Schedule(&DBImpl::BGWorkFlush, this, Env::Priority::LOW, this);
    }
  }

  if (IsShuttingDown()) {
    return;
  }

  if (bg_compaction_paused_ > 0) {
    // we paused the background compaction
    return;
  }

  while (bg_compaction_scheduled_ + compaction_tasks_.size() < bg_compactions_allowed &&
         unscheduled_compactions_ > 0) {
    bg_compaction_scheduled_++;
    unscheduled_compactions_--;
    CompactionArg* ca = new CompactionArg;
    ca->db = this;
    ca->m = nullptr;
    env_->Schedule(&DBImpl::BGWorkCompaction, ca, Env::Priority::LOW, this,
                   &DBImpl::UnscheduleCallback);
  }
}

int DBImpl::BGCompactionsAllowed() const {
  if (write_controller_.NeedSpeedupCompaction()) {
    return db_options_.max_background_compactions;
  } else {
    return db_options_.base_background_compactions;
  }
}

bool DBImpl::IsEmptyCompactionQueue() {
  return small_compaction_queue_.empty() && large_compaction_queue_.empty();
}

bool DBImpl::AddToCompactionQueue(ColumnFamilyData* cfd) {
  mutex_.AssertHeld();

  assert(!cfd->pending_compaction());

  const MutableCFOptions* mutable_cf_options = cfd->GetLatestMutableCFOptions();
  std::unique_ptr<Compaction> c;

  if (!mutable_cf_options->disable_auto_compactions && !cfd->IsDropped()
        && !(HasExclusiveManualCompaction() || HaveManualCompaction(cfd))) {
    LogBuffer log_buffer(InfoLogLevel::INFO_LEVEL, db_options_.info_log.get());
    c = cfd->PickCompaction(*cfd->GetLatestMutableCFOptions(), &log_buffer);
    log_buffer.FlushBufferToLog();
    if (c) {
      cfd->Ref();
      if (db_options_.priority_thread_pool_for_compactions_and_flushes &&
          FLAGS_use_priority_thread_pool_for_compactions) {
        SubmitCompactionOrFlushTask(std::make_unique<CompactionTask>(this, std::move(c)));
        // True means that we need to schedule one more compaction, since it is already scheduled
        // one line above we return false.
        return false;
      } else if (!IsLargeCompaction(*c)) {
        small_compaction_queue_.push_back(std::move(c));
      } else {
        large_compaction_queue_.push_back(std::move(c));
      }
      cfd->set_pending_compaction(true);
      return true;
    }
  }

  return false;
}

std::unique_ptr<Compaction> DBImpl::PopFirstFromSmallCompactionQueue() {
  return PopFirstFromCompactionQueue(&small_compaction_queue_);
}

std::unique_ptr<Compaction> DBImpl::PopFirstFromLargeCompactionQueue() {
  return PopFirstFromCompactionQueue(&large_compaction_queue_);
}

bool DBImpl::IsLargeCompaction(const Compaction& compaction) {
  return compaction.CalculateTotalInputSize() >= db_options_.compaction_size_threshold_bytes;
}

void DBImpl::AddToFlushQueue(ColumnFamilyData* cfd) {
  assert(!cfd->pending_flush());
  cfd->Ref();
  flush_queue_.push_back(cfd);
  cfd->set_pending_flush(true);
}

ColumnFamilyData* DBImpl::PopFirstFromFlushQueue() {
  assert(!flush_queue_.empty());
  auto cfd = *flush_queue_.begin();
  flush_queue_.pop_front();
  assert(cfd->pending_flush());
  cfd->set_pending_flush(false);
  return cfd;
}

void DBImpl::SchedulePendingFlush(ColumnFamilyData* cfd) {
  if (!cfd->pending_flush() && cfd->imm()->IsFlushPending()) {
    for (auto listener : db_options_.listeners) {
      listener->OnFlushScheduled(this);
    }
    if (db_options_.priority_thread_pool_for_compactions_and_flushes &&
        FLAGS_use_priority_thread_pool_for_flushes) {
      ++bg_flush_scheduled_;
      cfd->Ref();
      cfd->set_pending_flush(true);
      SubmitCompactionOrFlushTask(std::make_unique<FlushTask>(this, cfd));
    } else {
      AddToFlushQueue(cfd);
      ++unscheduled_flushes_;
    }
  }
}

void DBImpl::SchedulePendingCompaction(ColumnFamilyData* cfd) {
  mutex_.AssertHeld();

  if (!cfd->pending_compaction() && cfd->NeedsCompaction() && !IsShuttingDown()) {
    if (AddToCompactionQueue(cfd)) {
      ++unscheduled_compactions_;
    }
  }
  TEST_SYNC_POINT("DBImpl::SchedulePendingCompaction:Done");
}

void DBImpl::BGWorkFlush(void* db) {
  IOSTATS_SET_THREAD_POOL_ID(Env::Priority::HIGH);
  TEST_SYNC_POINT("DBImpl::BGWorkFlush");
  reinterpret_cast<DBImpl*>(db)->BackgroundCallFlush(nullptr /* cfd */);
  TEST_SYNC_POINT("DBImpl::BGWorkFlush:done");
}

void DBImpl::BGWorkCompaction(void* arg) {
  CompactionArg ca = *(reinterpret_cast<CompactionArg*>(arg));
  delete reinterpret_cast<CompactionArg*>(arg);
  IOSTATS_SET_THREAD_POOL_ID(Env::Priority::LOW);
  TEST_SYNC_POINT("DBImpl::BGWorkCompaction");
  reinterpret_cast<DBImpl*>(ca.db)->BackgroundCallCompaction(ca.m);
}

void DBImpl::UnscheduleCallback(void* arg) {
  CompactionArg ca = *(reinterpret_cast<CompactionArg*>(arg));
  delete reinterpret_cast<CompactionArg*>(arg);
  if (ca.m != nullptr) {
    ca.m->compaction.reset();
  }
  TEST_SYNC_POINT("DBImpl::UnscheduleCallback");
}

Result<FileNumbersHolder> DBImpl::BackgroundFlush(
    bool* made_progress, JobContext* job_context, LogBuffer* log_buffer, ColumnFamilyData* cfd) {
  mutex_.AssertHeld();

  auto scope_exit = yb::ScopeExit([&cfd] {
    if (cfd && cfd->Unref()) {
      delete cfd;
    }
  });

  if (cfd) {
    // cfd is not nullptr when we get here from DBImpl::FlushTask and in this case we need to reset
    // pending flush flag.
    // In other cases (getting here from DBImpl::BGWorkFlush) this is done by
    // DBImpl::PopFirstFromFlushQueue called below.
    cfd->set_pending_flush(false);
  }

  Status status = bg_error_;
  if (status.ok() && IsShuttingDown() && disable_flush_on_shutdown_) {
    status = STATUS(ShutdownInProgress, "");
  }

  if (!status.ok()) {
    return status;
  }

  if (cfd == nullptr) {
    while (!flush_queue_.empty()) {
      // This cfd is already referenced
      auto first_cfd = PopFirstFromFlushQueue();

      if (first_cfd->IsDropped() || !first_cfd->imm()->IsFlushPending()) {
        // can't flush this CF, try next one
        if (first_cfd->Unref()) {
          delete first_cfd;
        }
        continue;
      }

      // found a flush!
      cfd = first_cfd;
      break;
    }
  }

  if (cfd == nullptr) {
    return FileNumbersHolder();
  }
  const MutableCFOptions mutable_cf_options =
      *cfd->GetLatestMutableCFOptions();
  YB_LOG_WITH_PREFIX_EVERY_N_SECS(INFO, 1)
      << "Calling FlushMemTableToOutputFile with column "
      << "family [" << cfd->GetName() << "], "
      << "flush slots scheduled " << bg_flush_scheduled_ << ", "
      << "total flush slots " << db_options_.max_background_flushes << ", "
      << "compaction slots scheduled " << bg_compaction_scheduled_ << ", "
      << "compaction tasks " << yb::ToString(compaction_tasks_) << ", "
      << "total compaction slots " << BGCompactionsAllowed();
  return FlushMemTableToOutputFile(cfd, mutable_cf_options, made_progress,
                                          job_context, log_buffer);
}

void DBImpl::WaitAfterBackgroundError(
    const Status& s, const char* job_name, LogBuffer* log_buffer) {
  if (!s.ok() && !s.IsShutdownInProgress()) {
    // Wait a little bit before retrying background job in
    // case this is an environmental problem and we do not want to
    // chew up resources for failed jobs for the duration of
    // the problem.
    uint64_t error_cnt = default_cf_internal_stats_->BumpAndGetBackgroundErrorCount();
    bg_cv_.SignalAll();  // In case a waiter can proceed despite the error
    mutex_.Unlock();
    log_buffer->FlushBufferToLog();
    RLOG(
        InfoLogLevel::ERROR_LEVEL, db_options_.info_log, Format(
            "Waiting after background $0 error: $1, Accumulated background error counts: $2",
            job_name, s, error_cnt).c_str());
    LogFlush(db_options_.info_log);
    env_->SleepForMicroseconds(1000000);
    mutex_.Lock();
  }
}

void DBImpl::BackgroundJobComplete(
    const Status& s, JobContext* job_context, LogBuffer* log_buffer) {
  mutex_.AssertHeld();

  TaskPriorityUpdater task_priority_updater(this);
  task_priority_updater.Prepare();

  // If flush or compaction failed, we want to delete all temporary files that we might have
  // created. Thus, we force full scan in FindObsoleteFiles()
  FindObsoleteFiles(job_context, !s.ok() && !s.IsShutdownInProgress());

  // delete unnecessary files if any, this is done outside the mutex
  if (job_context->HaveSomethingToDelete() || !log_buffer->IsEmpty() ||
      !task_priority_updater.Empty() || HasFilesChangedListener()) {
    mutex_.Unlock();
    // Have to flush the info logs before bg_flush_scheduled_--
    // because if bg_flush_scheduled_ becomes 0 and the lock is
    // released, the destructor of DB can kick in and destroy all the
    // state of DB so info_log might not be available after that point.
    // It also applies to access to other state that DB owns.
    log_buffer->FlushBufferToLog();
    if (job_context->HaveSomethingToDelete()) {
      PurgeObsoleteFiles(*job_context);
    }
    job_context->Clean();

    task_priority_updater.Apply();

    FilesChanged();

    mutex_.Lock();
  }
}

void DBImpl::BackgroundCallFlush(ColumnFamilyData* cfd) {
  bool made_progress = false;
  JobContext job_context(next_job_id_.fetch_add(1), true);

  LogBuffer log_buffer(InfoLogLevel::INFO_LEVEL, db_options_.info_log.get());

  InstrumentedMutexLock l(&mutex_);
  assert(bg_flush_scheduled_);
  num_running_flushes_++;

  Status s;
  {
    auto file_number_holder = BackgroundFlush(&made_progress, &job_context, &log_buffer, cfd);
    s = yb::ResultToStatus(file_number_holder);
    WaitAfterBackgroundError(s, "flush", &log_buffer);
  }

  BackgroundJobComplete(s, &job_context, &log_buffer);

  assert(num_running_flushes_ > 0);
  num_running_flushes_--;
  bg_flush_scheduled_--;
  // See if there's more work to be done
  MaybeScheduleFlushOrCompaction();
  bg_cv_.SignalAll();
  // IMPORTANT: there should be no code after calling SignalAll. This call may
  // signal the DB destructor that it's OK to proceed with destruction. In
  // that case, all DB variables will be dealloacated and referencing them
  // will cause trouble.
}

void DBImpl::BackgroundCallCompaction(ManualCompaction* m, std::unique_ptr<Compaction> compaction,
                                      CompactionTask* compaction_task) {
  bool made_progress = false;
  JobContext job_context(next_job_id_.fetch_add(1), true);
  LogBuffer log_buffer(InfoLogLevel::INFO_LEVEL, db_options_.info_log.get());
  if (compaction_task) {
    compaction_task->SetJobID(&job_context);
  }
  InstrumentedMutexLock l(&mutex_);
  num_total_running_compactions_++;

  if (compaction_task) {
    LOG_IF_WITH_PREFIX(DFATAL, compaction_tasks_.count(compaction_task) != 1)
        << "Running compaction for unknown task: " << compaction_task;
  } else {
    LOG_IF_WITH_PREFIX(DFATAL, bg_compaction_scheduled_ == 0)
        << "Running compaction while no compactions were scheduled";
  }

  Status s;
  {
    auto file_numbers_holder = BackgroundCompaction(
        &made_progress, &job_context, &log_buffer, m, std::move(compaction));

    if (compaction_task) {
      compaction_task->Complete();
    }

    s = yb::ResultToStatus(file_numbers_holder);
    TEST_SYNC_POINT("BackgroundCallCompaction:1");
    WaitAfterBackgroundError(s, "compaction", &log_buffer);
  }

  BackgroundJobComplete(s, &job_context, &log_buffer);

  assert(num_total_running_compactions_ > 0);
  num_total_running_compactions_--;
  if (compaction_task) {
      LOG_IF_WITH_PREFIX(DFATAL, compaction_tasks_.erase(compaction_task) != 1)
          << "Finished compaction with unknown task serial no: " << yb::ToString(compaction_task);
  } else {
    bg_compaction_scheduled_--;
  }

  versions_->GetColumnFamilySet()->FreeDeadColumnFamilies();

  // See if there's more work to be done
  MaybeScheduleFlushOrCompaction();
  if (made_progress || (bg_compaction_scheduled_ + compaction_tasks_.size()) == 0 ||
      HasPendingManualCompaction()) {
    // signal if
    // * made_progress -- need to wakeup DelayWrite
    // * bg_compaction_scheduled_ == 0 -- need to wakeup ~DBImpl
    // * HasPendingManualCompaction -- need to wakeup RunManualCompaction
    // If none of this is true, there is no need to signal since nobody is
    // waiting for it
    bg_cv_.SignalAll();
  }
  // IMPORTANT: there should be no code after calling SignalAll. This call may
  // signal the DB destructor that it's OK to proceed with destruction. In
  // that case, all DB variables will be dealloacated and referencing them
  // will cause trouble.
}

Result<FileNumbersHolder> DBImpl::BackgroundCompaction(
    bool* made_progress, JobContext* job_context, LogBuffer* log_buffer,
    ManualCompaction* manual_compaction, std::unique_ptr<Compaction> compaction) {
  *made_progress = false;
  mutex_.AssertHeld();

  bool is_manual = (manual_compaction != nullptr);
  if (is_manual && compaction) {
    return STATUS(
        InvalidArgument,
        "Both is_manual and compaction are specified in BackgroundCompaction, only one of them is "
            "allowed");
  }
  DCHECK(!is_manual || !compaction);
  bool is_large_compaction = false;

  // (manual_compaction->in_progress == false);
  bool trivial_move_disallowed =
      is_manual && manual_compaction->disallow_trivial_move;

  CompactionJobStats compaction_job_stats;
  Status status = bg_error_;
  if (status.ok() && IsShuttingDown()) {
    status = STATUS(ShutdownInProgress, "");
  }

  if (!status.ok()) {
    if (is_manual) {
      manual_compaction->status = status;
      manual_compaction->done = true;
      manual_compaction->in_progress = false;
      manual_compaction->compaction.reset();
      manual_compaction = nullptr;
    }
    if (compaction && compaction->column_family_data()->Unref()) {
      delete compaction->column_family_data();
    }
    return status;
  }

  if (is_manual) {
    // another thread cannot pick up the same work
    manual_compaction->in_progress = true;
  }

  unique_ptr<Compaction> c;
  // InternalKey manual_end_storage;
  // InternalKey* manual_end = &manual_end_storage;
  if (is_manual) {
    ManualCompaction* m = manual_compaction;
    assert(m->in_progress);
    c = std::move(m->compaction);
    if (!c) {
      m->done = true;
      m->manual_end = nullptr;
      LOG_TO_BUFFER(log_buffer,
                  "[%s] Manual compaction from level-%d from %s .. "
                  "%s; nothing to do\n",
                  m->cfd->GetName().c_str(), m->input_level,
                  (m->begin ? m->begin->DebugString().c_str() : "(begin)"),
                  (m->end ? m->end->DebugString().c_str() : "(end)"));
    } else {
      LOG_TO_BUFFER(log_buffer,
                  "[%s] Manual compaction from level-%d to level-%d from %s .. "
                  "%s; will stop at %s\n",
                  m->cfd->GetName().c_str(), m->input_level, c->output_level(),
                  (m->begin ? m->begin->DebugString().c_str() : "(begin)"),
                  (m->end ? m->end->DebugString().c_str() : "(end)"),
                  ((m->done || m->manual_end == nullptr)
                       ? "(end)"
                       : m->manual_end->DebugString().c_str()));
    }
  } else {
    // cfd is referenced here
    if (compaction) {
      c = std::move(compaction);
      is_large_compaction = IsLargeCompaction(*c);
    } else if (!large_compaction_queue_.empty() && BGCompactionsAllowed() >
          num_running_large_compactions() + db_options_.num_reserved_small_compaction_threads) {
      c = PopFirstFromLargeCompactionQueue();
      is_large_compaction = true;
    } else if (!small_compaction_queue_.empty()) {
      c = PopFirstFromSmallCompactionQueue();
      is_large_compaction = false;
    } else {
      LOG_IF(DFATAL, large_compaction_queue_.empty())
          << "Don't have compactions in BackgroundCompaction";
      LOG_TO_BUFFER(log_buffer, "No small compactions in queue. Large compaction threads busy.");
      unscheduled_compactions_++;
      return FileNumbersHolder();
    }

    ColumnFamilyData* cfd = c->column_family_data();

    // We unreference here because the following code will take a Ref() on
    // this cfd if it is going to use it (Compaction class holds a
    // reference).
    // This will all happen under a mutex so we don't have to be afraid of
    // somebody else deleting it.
    if (cfd->Unref()) {
      delete cfd;
      // This was the last reference of the column family, so no need to
      // compact.
      return FileNumbersHolder();
    }

    if (is_large_compaction) {
      num_running_large_compactions_++;
      TEST_SYNC_POINT("DBImpl:BackgroundCompaction:LargeCompaction");
    } else {
      TEST_SYNC_POINT("DBImpl:BackgroundCompaction:SmallCompaction");
    }

    if (c != nullptr) {
      // update statistics
      MeasureTime(stats_.get(), NUM_FILES_IN_SINGLE_COMPACTION,
                  c->inputs(0)->size());
      // There are three things that can change compaction score:
      // 1) When flush or compaction finish. This case is covered by
      // InstallSuperVersionAndScheduleWork
      // 2) When MutableCFOptions changes. This case is also covered by
      // InstallSuperVersionAndScheduleWork, because this is when the new
      // options take effect.
      // 3) When we Pick a new compaction, we "remove" those files being
      // compacted from the calculation, which then influences compaction
      // score. Here we check if we need the new compaction even without the
      // files that are currently being compacted. If we need another
      // compaction, we might be able to execute it in parallel, so we add it
      // to the queue and schedule a new thread.

      SchedulePendingCompaction(cfd);
      MaybeScheduleFlushOrCompaction();
    }
  }

  Result<FileNumbersHolder> result = FileNumbersHolder();
  for (auto listener : db_options_.listeners) {
    listener->OnCompactionStarted();
  }
  if (c->deletion_compaction()) {
    // TODO(icanadi) Do we want to honor snapshots here? i.e. not delete old
    // file if there is alive snapshot pointing to it
    assert(c->num_input_files(1) == 0);
    assert(c->level() == 0);
    assert(c->column_family_data()->ioptions()->compaction_style ==
           kCompactionStyleFIFO);

    compaction_job_stats.num_input_files = c->num_input_files(0);

    for (const auto& f : *c->inputs(0)) {
      c->edit()->DeleteFile(c->level(), f->fd.GetNumber());
    }
    status = versions_->LogAndApply(c->column_family_data(),
                                    *c->mutable_cf_options(), c->edit(),
                                    &mutex_, directories_.GetDbDir());
    InstallSuperVersionAndScheduleWorkWrapper(
        c->column_family_data(), job_context, *c->mutable_cf_options());
    LOG_TO_BUFFER(log_buffer, "[%s] Deleted %d files\n",
                c->column_family_data()->GetName().c_str(),
                c->num_input_files(0));
    *made_progress = true;
  } else if (!trivial_move_disallowed && c->IsTrivialMove()) {
    TEST_SYNC_POINT("DBImpl::BackgroundCompaction:TrivialMove");

    compaction_job_stats.num_input_files = c->num_input_files(0);

    // Move files to next level
    int32_t moved_files = 0;
    int64_t moved_bytes = 0;
    for (unsigned int l = 0; l < c->num_input_levels(); l++) {
      if (c->level(l) == c->output_level()) {
        continue;
      }
      for (size_t i = 0; i < c->num_input_files(l); i++) {
        FileMetaData* f = c->input(l, i);
        c->edit()->DeleteFile(c->level(l), f->fd.GetNumber());
        c->edit()->AddCleanedFile(c->output_level(), *f);

        LOG_TO_BUFFER(log_buffer,
                    "[%s] Moving #%" PRIu64 " to level-%d %" PRIu64 " bytes\n",
                    c->column_family_data()->GetName().c_str(),
                    f->fd.GetNumber(), c->output_level(), f->fd.GetTotalFileSize());
        ++moved_files;
        moved_bytes += f->fd.GetTotalFileSize();
      }
    }

    status = versions_->LogAndApply(c->column_family_data(),
                                    *c->mutable_cf_options(), c->edit(),
                                    &mutex_, directories_.GetDbDir());
    // Use latest MutableCFOptions
    InstallSuperVersionAndScheduleWorkWrapper(
        c->column_family_data(), job_context, *c->mutable_cf_options());

    VersionStorageInfo::LevelSummaryStorage tmp;
    c->column_family_data()->internal_stats()->IncBytesMoved(c->output_level(),
                                                             moved_bytes);
    {
      event_logger_.LogToBuffer(log_buffer)
          << "job" << job_context->job_id << "event"
          << "trivial_move"
          << "destination_level" << c->output_level() << "files" << moved_files
          << "total_files_size" << moved_bytes;
    }
    LOG_TO_BUFFER(
        log_buffer,
        "[%s] Moved #%d files to level-%d %" PRIu64 " bytes %s: %s\n",
        c->column_family_data()->GetName().c_str(), moved_files,
        c->output_level(), moved_bytes, status.ToString().c_str(),
        c->column_family_data()->current()->storage_info()->LevelSummary(&tmp));
    *made_progress = true;
  } else {
    int output_level  __attribute__((unused)) = c->output_level();
    TEST_SYNC_POINT_CALLBACK("DBImpl::BackgroundCompaction:NonTrivial",
                             &output_level);

    SequenceNumber earliest_write_conflict_snapshot;
    std::vector<SequenceNumber> snapshot_seqs =
        snapshots_.GetAll(&earliest_write_conflict_snapshot);

    assert(is_snapshot_supported_ || snapshots_.empty());
    CompactionJob compaction_job(
        job_context->job_id, c.get(), db_options_, env_options_,
        versions_.get(), &shutting_down_, log_buffer, directories_.GetDbDir(),
        directories_.GetDataDir(c->output_path_id()), stats_.get(), &mutex_,
        &bg_error_, snapshot_seqs, earliest_write_conflict_snapshot,
        pending_outputs_.get(), table_cache_, &event_logger_,
        c->mutable_cf_options()->paranoid_file_checks,
        c->mutable_cf_options()->compaction_measure_io_stats, dbname_,
        &compaction_job_stats);
    compaction_job.Prepare();

    mutex_.Unlock();
    result = compaction_job.Run();
    TEST_SYNC_POINT("DBImpl::BackgroundCompaction:NonTrivial:AfterRun");
    mutex_.Lock();

    status = compaction_job.Install(*c->mutable_cf_options());
    if (status.ok()) {
      InstallSuperVersionAndScheduleWorkWrapper(
          c->column_family_data(), job_context, *c->mutable_cf_options());
    }
    *made_progress = true;
  }

  NotifyOnCompactionCompleted(
      c->column_family_data(), c.get(), status,
      compaction_job_stats, job_context->job_id);

  c->ReleaseCompactionFiles(status);

  // It is possible that a compaction was needed in the column family but we could not
  // add it to the queue when this compaction was popped because of L0 conflicts
  // or other picker internals, so we try to schedule again.
  SchedulePendingCompaction(c->column_family_data());

  *made_progress = true;
  // this will unref its input_version and column_family_data
  c.reset();

  if (status.ok()) {
    // Done
  } else if (status.IsShutdownInProgress()) {
    // Ignore compaction errors found during shutting down
  } else {
    RLOG(InfoLogLevel::WARN_LEVEL, db_options_.info_log, "Compaction error: %s",
        status.ToString().c_str());
    if (db_options_.paranoid_checks && bg_error_.ok()) {
      bg_error_ = status;
    }
  }

  if (is_manual) {
    ManualCompaction* m = manual_compaction;
    if (!status.ok()) {
      m->status = status;
      m->done = true;
    }
    // For universal compaction:
    //   Because universal compaction always happens at level 0, so one
    //   compaction will pick up all overlapped files. No files will be
    //   filtered out due to size limit and left for a successive compaction.
    //   So we can safely conclude the current compaction.
    //
    //   Also note that, if we don't stop here, then the current compaction
    //   writes a new file back to level 0, which will be used in successive
    //   compaction. Hence the manual compaction will never finish.
    //
    // Stop the compaction if manual_end points to nullptr -- this means
    // that we compacted the whole range. manual_end should always point
    // to nullptr in case of universal compaction
    if (m->manual_end == nullptr) {
      m->done = true;
    }
    if (!m->done) {
      // We only compacted part of the requested range.  Update *m
      // to the range that is left to be compacted.
      // Universal and FIFO compactions should always compact the whole range
      assert(m->cfd->ioptions()->compaction_style !=
                 kCompactionStyleUniversal ||
             m->cfd->ioptions()->num_levels > 1);
      assert(m->cfd->ioptions()->compaction_style != kCompactionStyleFIFO);
      m->tmp_storage = *m->manual_end;
      m->begin = &m->tmp_storage;
      m->incomplete = true;
    }
    m->in_progress = false; // not being processed anymore
  }

  if (is_large_compaction) {
    num_running_large_compactions_--;
  }

  RETURN_NOT_OK(status);

  return result;
}

bool DBImpl::HasPendingManualCompaction() {
  return (!manual_compaction_dequeue_.empty());
}

void DBImpl::AddManualCompaction(DBImpl::ManualCompaction* m) {
  manual_compaction_dequeue_.push_back(m);
}

void DBImpl::RemoveManualCompaction(DBImpl::ManualCompaction* m) {
  // Remove from queue
  std::deque<ManualCompaction*>::iterator it =
      manual_compaction_dequeue_.begin();
  while (it != manual_compaction_dequeue_.end()) {
    if (m == (*it)) {
      it = manual_compaction_dequeue_.erase(it);
      return;
    }
    it++;
  }
  assert(false);
  return;
}

bool DBImpl::ShouldntRunManualCompaction(ManualCompaction* m) {
  if (m->exclusive) {
    return (bg_compaction_scheduled_ + compaction_tasks_.size() > 0);
  }
  std::deque<ManualCompaction*>::iterator it =
      manual_compaction_dequeue_.begin();
  bool seen = false;
  while (it != manual_compaction_dequeue_.end()) {
    if (m == (*it)) {
      it++;
      seen = true;
      continue;
    } else if (MCOverlap(m, (*it)) && (!seen && !(*it)->in_progress)) {
      // Consider the other manual compaction *it, conflicts if:
      // overlaps with m
      // and (*it) is ahead in the queue and is not yet in progress
      return true;
    }
    it++;
  }
  return false;
}

bool DBImpl::HaveManualCompaction(ColumnFamilyData* cfd) {
  // Remove from priority queue
  std::deque<ManualCompaction*>::iterator it =
      manual_compaction_dequeue_.begin();
  while (it != manual_compaction_dequeue_.end()) {
    if ((*it)->exclusive) {
      return true;
    }
    if ((cfd == (*it)->cfd) && (!((*it)->in_progress || (*it)->done))) {
      // Allow automatic compaction if manual compaction is
      // is in progress
      return true;
    }
    it++;
  }
  return false;
}

bool DBImpl::HasExclusiveManualCompaction() {
  // Remove from priority queue
  std::deque<ManualCompaction*>::iterator it =
      manual_compaction_dequeue_.begin();
  while (it != manual_compaction_dequeue_.end()) {
    if ((*it)->exclusive) {
      return true;
    }
    it++;
  }
  return false;
}

bool DBImpl::MCOverlap(ManualCompaction* m, ManualCompaction* m1) {
  if ((m->exclusive) || (m1->exclusive)) {
    return true;
  }
  if (m->cfd != m1->cfd) {
    return false;
  }
  return true;
}

namespace {
struct IterState {
  IterState(DBImpl* _db, InstrumentedMutex* _mu, SuperVersion* _super_version)
      : db(_db), mu(_mu), super_version(_super_version) {}

  DBImpl* db;
  InstrumentedMutex* mu;
  SuperVersion* super_version;
};

static void CleanupIteratorState(void* arg1, void* arg2) {
  IterState* state = reinterpret_cast<IterState*>(arg1);

  if (state->super_version->Unref()) {
    // Job id == 0 means that this is not our background process, but rather
    // user thread
    JobContext job_context(0);

    state->mu->Lock();
    state->super_version->Cleanup();
    state->db->FindObsoleteFiles(&job_context, false, true);
    state->mu->Unlock();

    delete state->super_version;
    if (job_context.HaveSomethingToDelete()) {
      state->db->PurgeObsoleteFiles(job_context);
    }
    job_context.Clean();
  }

  delete state;
}
}  // namespace

InternalIterator* DBImpl::NewInternalIterator(const ReadOptions& read_options,
                                              ColumnFamilyData* cfd,
                                              SuperVersion* super_version,
                                              Arena* arena) {
  InternalIterator* internal_iter;
  assert(arena != nullptr);
  // Need to create internal iterator from the arena.
  MergeIteratorBuilder merge_iter_builder(cfd->internal_comparator().get(), arena);
  // Collect iterator for mutable mem
  merge_iter_builder.AddIterator(
      super_version->mem->NewIterator(read_options, arena));
  // Collect all needed child iterators for immutable memtables
  super_version->imm->AddIterators(read_options, &merge_iter_builder);
  // Collect iterators for files in L0 - Ln
  super_version->current->AddIterators(read_options, env_options_,
                                       &merge_iter_builder);
  internal_iter = merge_iter_builder.Finish();
  IterState* cleanup = new IterState(this, &mutex_, super_version);
  internal_iter->RegisterCleanup(CleanupIteratorState, cleanup, nullptr);

  return internal_iter;
}

ColumnFamilyHandle* DBImpl::DefaultColumnFamily() const {
  return default_cf_handle_;
}

Status DBImpl::Get(const ReadOptions& read_options,
                   ColumnFamilyHandle* column_family, const Slice& key,
                   std::string* value) {
  return GetImpl(read_options, column_family, key, value);
}

// JobContext gets created and destructed outside of the lock --
// we
// use this convinently to:
// * malloc one SuperVersion() outside of the lock -- new_superversion
// * delete SuperVersion()s outside of the lock -- superversions_to_free
//
// However, if InstallSuperVersionAndScheduleWork() gets called twice with the
// same job_context, we can't reuse the SuperVersion() that got
// malloced because
// first call already used it. In that rare case, we take a hit and create a
// new SuperVersion() inside of the mutex. We do similar thing
// for superversion_to_free
void DBImpl::InstallSuperVersionAndScheduleWorkWrapper(
    ColumnFamilyData* cfd, JobContext* job_context,
    const MutableCFOptions& mutable_cf_options) {
  mutex_.AssertHeld();
  auto old_superversion = InstallSuperVersionAndScheduleWork(
      cfd, job_context->new_superversion, mutable_cf_options);
  job_context->new_superversion = nullptr;
  job_context->superversions_to_free.push_back(old_superversion.release());
}

std::unique_ptr<SuperVersion> DBImpl::InstallSuperVersionAndScheduleWork(
    ColumnFamilyData* cfd, SuperVersion* new_sv,
    const MutableCFOptions& mutable_cf_options) {
  mutex_.AssertHeld();

  // Update max_total_in_memory_state_
  size_t old_memtable_size = 0;
  auto* old_sv = cfd->GetSuperVersion();
  if (old_sv) {
    old_memtable_size = old_sv->mutable_cf_options.write_buffer_size *
                        old_sv->mutable_cf_options.max_write_buffer_number;
  }

  auto old = cfd->InstallSuperVersion(
      new_sv ? new_sv : new SuperVersion(), &mutex_, mutable_cf_options);

  // Whenever we install new SuperVersion, we might need to issue new flushes or
  // compactions.
  SchedulePendingFlush(cfd);
  SchedulePendingCompaction(cfd);
  MaybeScheduleFlushOrCompaction();

  // Update max_total_in_memory_state_
  max_total_in_memory_state_ =
      max_total_in_memory_state_ - old_memtable_size +
      mutable_cf_options.write_buffer_size *
      mutable_cf_options.max_write_buffer_number;
  return old;
}

Status DBImpl::GetImpl(const ReadOptions& read_options,
                       ColumnFamilyHandle* column_family, const Slice& key,
                       std::string* value, bool* value_found) {
  StopWatch sw(env_, stats_.get(), DB_GET);
  PERF_TIMER_GUARD(get_snapshot_time);

  auto cfh = down_cast<ColumnFamilyHandleImpl*>(column_family);
  auto cfd = cfh->cfd();

  SequenceNumber snapshot;
  if (read_options.snapshot != nullptr) {
    snapshot = reinterpret_cast<const SnapshotImpl*>(
        read_options.snapshot)->number_;
  } else {
    snapshot = versions_->LastSequence();
  }
  // Acquire SuperVersion
  SuperVersion* sv = GetAndRefSuperVersion(cfd);
  // Prepare to store a list of merge operations if merge occurs.
  MergeContext merge_context;

  Status s;
  // First look in the memtable, then in the immutable memtable (if any).
  // s is both in/out. When in, s could either be OK or MergeInProgress.
  // merge_operands will contain the sequence of merges in the latter case.
  LookupKey lkey(key, snapshot);
  PERF_TIMER_STOP(get_snapshot_time);

  bool skip_memtable =
      (read_options.read_tier == kPersistedTier && has_unpersisted_data_);
  bool done = false;
  if (!skip_memtable) {
    if (sv->mem->Get(lkey, value, &s, &merge_context)) {
      done = true;
      RecordTick(stats_.get(), MEMTABLE_HIT);
    } else if (sv->imm->Get(lkey, value, &s, &merge_context)) {
      done = true;
      RecordTick(stats_.get(), MEMTABLE_HIT);
    }
  }
  if (!done) {
    PERF_TIMER_GUARD(get_from_output_files_time);
    sv->current->Get(read_options, lkey, value, &s, &merge_context,
                     value_found);
    RecordTick(stats_.get(), MEMTABLE_MISS);
  }

  {
    PERF_TIMER_GUARD(get_post_process_time);

    ReturnAndCleanupSuperVersion(cfd, sv);

    RecordTick(stats_.get(), NUMBER_KEYS_READ);
    RecordTick(stats_.get(), BYTES_READ, value->size());
    MeasureTime(stats_.get(), BYTES_PER_READ, value->size());
  }
  return s;
}

std::vector<Status> DBImpl::MultiGet(
    const ReadOptions& read_options,
    const std::vector<ColumnFamilyHandle*>& column_family,
    const std::vector<Slice>& keys, std::vector<std::string>* values) {

  StopWatch sw(env_, stats_.get(), DB_MULTIGET);
  PERF_TIMER_GUARD(get_snapshot_time);

  struct MultiGetColumnFamilyData {
    ColumnFamilyData* cfd;
    SuperVersion* super_version;
  };
  std::unordered_map<uint32_t, MultiGetColumnFamilyData*> multiget_cf_data;
  // fill up and allocate outside of mutex
  for (auto cf : column_family) {
    auto cfh = down_cast<ColumnFamilyHandleImpl*>(cf);
    auto cfd = cfh->cfd();
    if (multiget_cf_data.find(cfd->GetID()) == multiget_cf_data.end()) {
      auto mgcfd = new MultiGetColumnFamilyData();
      mgcfd->cfd = cfd;
      multiget_cf_data.insert({cfd->GetID(), mgcfd});
    }
  }

  mutex_.Lock();
  SequenceNumber snapshot;
  if (read_options.snapshot != nullptr) {
    snapshot = reinterpret_cast<const SnapshotImpl*>(
        read_options.snapshot)->number_;
  } else {
    snapshot = versions_->LastSequence();
  }
  for (auto mgd_iter : multiget_cf_data) {
    mgd_iter.second->super_version =
        mgd_iter.second->cfd->GetSuperVersion()->Ref();
  }
  mutex_.Unlock();

  // Contain a list of merge operations if merge occurs.
  MergeContext merge_context;

  // Note: this always resizes the values array
  size_t num_keys = keys.size();
  std::vector<Status> stat_list(num_keys);
  values->resize(num_keys);

  // Keep track of bytes that we read for statistics-recording later
  uint64_t bytes_read = 0;
  PERF_TIMER_STOP(get_snapshot_time);

  // For each of the given keys, apply the entire "get" process as follows:
  // First look in the memtable, then in the immutable memtable (if any).
  // s is both in/out. When in, s could either be OK or MergeInProgress.
  // merge_operands will contain the sequence of merges in the latter case.
  for (size_t i = 0; i < num_keys; ++i) {
    merge_context.Clear();
    Status& s = stat_list[i];
    std::string* value = &(*values)[i];

    LookupKey lkey(keys[i], snapshot);
    auto cfh = down_cast<ColumnFamilyHandleImpl*>(column_family[i]);
    auto mgd_iter = multiget_cf_data.find(cfh->cfd()->GetID());
    assert(mgd_iter != multiget_cf_data.end());
    auto mgd = mgd_iter->second;
    auto super_version = mgd->super_version;
    bool skip_memtable =
        (read_options.read_tier == kPersistedTier && has_unpersisted_data_);
    bool done = false;
    if (!skip_memtable) {
      if (super_version->mem->Get(lkey, value, &s, &merge_context)) {
        done = true;
        // TODO(?): RecordTick(stats_, MEMTABLE_HIT)?
      } else if (super_version->imm->Get(lkey, value, &s, &merge_context)) {
        done = true;
        // TODO(?): RecordTick(stats_, MEMTABLE_HIT)?
      }
    }
    if (!done) {
      PERF_TIMER_GUARD(get_from_output_files_time);
      super_version->current->Get(read_options, lkey, value, &s,
                                  &merge_context);
      // TODO(?): RecordTick(stats_, MEMTABLE_MISS)?
    }

    if (s.ok()) {
      bytes_read += value->size();
    }
  }

  // Post processing (decrement reference counts and record statistics)
  PERF_TIMER_GUARD(get_post_process_time);
  autovector<SuperVersion*> superversions_to_delete;

  // TODO(icanadi) do we need lock here or just around Cleanup()?
  mutex_.Lock();
  for (auto mgd_iter : multiget_cf_data) {
    auto mgd = mgd_iter.second;
    if (mgd->super_version->Unref()) {
      mgd->super_version->Cleanup();
      superversions_to_delete.push_back(mgd->super_version);
    }
  }
  mutex_.Unlock();

  for (auto td : superversions_to_delete) {
    delete td;
  }
  for (auto mgd : multiget_cf_data) {
    delete mgd.second;
  }

  RecordTick(stats_.get(), NUMBER_MULTIGET_CALLS);
  RecordTick(stats_.get(), NUMBER_MULTIGET_KEYS_READ, num_keys);
  RecordTick(stats_.get(), NUMBER_MULTIGET_BYTES_READ, bytes_read);
  MeasureTime(stats_.get(), BYTES_PER_MULTIGET, bytes_read);
  PERF_TIMER_STOP(get_post_process_time);

  return stat_list;
}

#ifndef ROCKSDB_LITE
Status DBImpl::AddFile(ColumnFamilyHandle* column_family,
                       const std::string& file_path, bool move_file) {
  Status status;
  auto cfh = down_cast<ColumnFamilyHandleImpl*>(column_family);
  ColumnFamilyData* cfd = cfh->cfd();

  ExternalSstFileInfo file_info;
  file_info.file_path = file_path;
  status = env_->GetFileSize(file_path, &file_info.base_file_size);
  if (!status.ok()) {
    return status;
  }

  // Access the file using TableReader to extract
  // version, number of entries, smallest user key, largest user key
  std::unique_ptr<RandomAccessFile> base_sst_file;
  status = env_->NewRandomAccessFile(file_path, &base_sst_file, env_options_);
  if (!status.ok()) {
    return status;
  }
  std::unique_ptr<RandomAccessFileReader> base_sst_file_reader;
  base_sst_file_reader.reset(new RandomAccessFileReader(std::move(base_sst_file)));

  std::unique_ptr<TableReader> table_reader;
  status = cfd->ioptions()->table_factory->NewTableReader(
      TableReaderOptions(*cfd->ioptions(), env_options_,
                         cfd->internal_comparator()),
      std::move(base_sst_file_reader), file_info.base_file_size,
      &table_reader);
  if (!status.ok()) {
    return status;
  }

  // Get the external sst file version from table properties
  const UserCollectedProperties& user_collected_properties =
      table_reader->GetTableProperties()->user_collected_properties;
  UserCollectedProperties::const_iterator external_sst_file_version_iter =
      user_collected_properties.find(ExternalSstFilePropertyNames::kVersion);
  if (external_sst_file_version_iter == user_collected_properties.end()) {
    return STATUS(InvalidArgument, "Generated table version not found");
  }

  file_info.is_split_sst = table_reader->IsSplitSst();
  if (file_info.is_split_sst) {
    std::unique_ptr<RandomAccessFile> data_sst_file;
    status = env_->NewRandomAccessFile(TableBaseToDataFileName(file_path), &data_sst_file,
        env_options_);
    if (!status.ok()) {
      return status;
    }
    std::unique_ptr<RandomAccessFileReader> data_sst_file_reader;
    data_sst_file_reader.reset(new RandomAccessFileReader(std::move(data_sst_file)));
    table_reader->SetDataFileReader(std::move(data_sst_file_reader));
  }

  file_info.file_size = file_info.base_file_size +
      (file_info.is_split_sst ? table_reader->GetTableProperties()->data_size : 0);

  file_info.version =
      DecodeFixed32(external_sst_file_version_iter->second.c_str());
  if (file_info.version == 1) {
    // version 1 imply that all sequence numbers in table equal 0
    file_info.sequence_number = 0;
  } else {
    return STATUS(InvalidArgument, "Generated table version is not supported");
  }

  // Get number of entries in table
  file_info.num_entries = table_reader->GetTableProperties()->num_entries;

  ParsedInternalKey key;
  std::unique_ptr<InternalIterator> iter(
      table_reader->NewIterator(ReadOptions()));

  // Get first (smallest) key from file
  iter->SeekToFirst();
  if (!ParseInternalKey(iter->key(), &key)) {
    return STATUS(Corruption, "Generated table have corrupted keys");
  }
  if (key.sequence != 0) {
    return STATUS(Corruption, "Generated table have non zero sequence number");
  }
  file_info.smallest_key = key.user_key.ToString();

  // Get last (largest) key from file
  iter->SeekToLast();
  if (!ParseInternalKey(iter->key(), &key)) {
    return STATUS(Corruption, "Generated table have corrupted keys");
  }
  if (key.sequence != 0) {
    return STATUS(Corruption, "Generated table have non zero sequence number");
  }
  file_info.largest_key = key.user_key.ToString();

  return AddFile(column_family, &file_info, move_file);
}

namespace {

// Helper function for copying file from src_path to dst_path. If try_hard_link is true it tries
// to make a hard link instead of copyging if possible.
Status AddFile(Env* env, const std::string& src_path, const std::string& dst_path,
    bool try_hard_link) {
  Status status;
  if (try_hard_link) {
    status = env->LinkFile(src_path, dst_path);
    if (status.IsNotSupported()) {
      // Original file is on a different FS, use copy instead of hard linking
      status = CopyFile(env, src_path, dst_path, 0);
    }
  } else {
    status = CopyFile(env, src_path, dst_path, 0);
  }
  return status;
}

// Deletes file and logs error message in case of failure. error_format should have format
// specifications exactly for 2 string arguments: path and status.
void DeleteFile(Env* env, const std::string& path, const shared_ptr<Logger>& info_log,
    const char* error_format) {
  Status s = env->DeleteFile(path);
  if (!s.ok()) {
    RLOG(InfoLogLevel::WARN_LEVEL, info_log, error_format, path.c_str(), s.ToString().c_str());
  }
}

} // namespace

Status DBImpl::AddFile(ColumnFamilyHandle* column_family,
                       const ExternalSstFileInfo* file_info, bool move_file) {
  Status status;
  auto cfh = down_cast<ColumnFamilyHandleImpl*>(column_family);
  ColumnFamilyData* cfd = cfh->cfd();

  if (file_info->num_entries == 0) {
    return STATUS(InvalidArgument, "File contain no entries");
  }
  if (file_info->version != 1) {
    return STATUS(InvalidArgument, "Generated table version is not supported");
  }
  // version 1 imply that file have only Put Operations with Sequence Number = 0

  FileMetaData meta;
  meta.smallest.key = InternalKey(file_info->smallest_key,
                                  file_info->sequence_number,
                                  ValueType::kTypeValue);
  meta.largest.key = InternalKey(file_info->largest_key,
                                 file_info->sequence_number,
                                 ValueType::kTypeValue);
  if (!meta.smallest.key.Valid() || !meta.largest.key.Valid()) {
    return STATUS(Corruption, "Generated table have corrupted keys");
  }
  meta.smallest.seqno = file_info->sequence_number;
  meta.largest.seqno = file_info->sequence_number;
  if (meta.smallest.seqno != 0 || meta.largest.seqno != 0) {
    return STATUS(InvalidArgument,
        "Non zero sequence numbers are not supported");
  }

  std::string db_base_fname;
  std::string db_data_fname;
  std::string data_file_path;
  {
    // Generate a location for the new table
    auto file_number_holder = pending_outputs_->NewFileNumber();
    meta.fd = FileDescriptor(file_number_holder.Last(), 0, file_info->file_size,
        file_info->base_file_size);

    db_base_fname = TableFileName(
        db_options_.db_paths, meta.fd.GetNumber(), meta.fd.GetPathId());
    status = ::rocksdb::AddFile(env_, file_info->file_path, db_base_fname, move_file);

    if (status.ok() && file_info->is_split_sst) {
      data_file_path = TableBaseToDataFileName(file_info->file_path);
      db_data_fname = TableBaseToDataFileName(db_base_fname);
      status = ::rocksdb::AddFile(env_, data_file_path, db_data_fname, move_file);
      if (!status.ok()) {
        ::rocksdb::DeleteFile(env_, db_base_fname, db_options_.info_log,
            "AddFile() clean up for file %s failed : %s");
      }
    }

    TEST_SYNC_POINT("DBImpl::AddFile:FileCopied");
    if (!status.ok()) {
      return status;
    }

    {
      InstrumentedMutexLock l(&mutex_);
      const MutableCFOptions mutable_cf_options =
          *cfd->GetLatestMutableCFOptions();

      WriteThread::Writer w;
      write_thread_.EnterUnbatched(&w, &mutex_);

      if (!snapshots_.empty()) {
        // Check that no snapshots are being held
        status =
            STATUS(NotSupported, "Cannot add a file while holding snapshots");
      }

      if (status.ok()) {
        // Verify that added file key range dont overlap with any keys in DB
        SuperVersion* sv = cfd->GetSuperVersion()->Ref();
        Arena arena;
        ReadOptions ro;
        ro.total_order_seek = true;
        ScopedArenaIterator iter(NewInternalIterator(ro, cfd, sv, &arena));

        InternalKey range_start(file_info->smallest_key, kMaxSequenceNumber, kTypeValue);
        iter->Seek(range_start.Encode());
        status = iter->status();

        if (status.ok() && iter->Valid()) {
          ParsedInternalKey seek_result;
          if (ParseInternalKey(iter->key(), &seek_result)) {
            auto* vstorage = cfd->current()->storage_info();
            if (vstorage->InternalComparator()->user_comparator()->Compare(
                seek_result.user_key, file_info->largest_key) <= 0) {
              status = STATUS(NotSupported, "Cannot add overlapping range");
            }
          } else {
            status = STATUS(Corruption, "DB have corrupted keys");
          }
        }
      }

      if (status.ok()) {
        // Add file to L0
        VersionEdit edit;
        edit.SetColumnFamily(cfd->GetID());
        edit.AddCleanedFile(0, meta);

        status = versions_->LogAndApply(
            cfd, mutable_cf_options, &edit, &mutex_, directories_.GetDbDir());
      }
      write_thread_.ExitUnbatched(&w);

      if (status.ok()) {
        InstallSuperVersionAndScheduleWork(cfd, nullptr, mutable_cf_options);
      }
    }
  }

  if (!status.ok()) {
    // We failed to add the file to the database
    const char* error_format = "AddFile() clean up for file %s failed : %s";
    ::rocksdb::DeleteFile(env_, db_base_fname, db_options_.info_log, error_format);
    if (file_info->is_split_sst) {
      ::rocksdb::DeleteFile(env_, db_data_fname, db_options_.info_log, error_format);
    }
  } else if (status.ok()) {
    if (move_file) {
      // The file was moved and added successfully, remove original file link
      const char* error_format =
          "%s was added to DB successfully but failed to remove original file link : %s";
      ::rocksdb::DeleteFile(env_, file_info->file_path, db_options_.info_log, error_format);
      if (file_info->is_split_sst) {
        ::rocksdb::DeleteFile(env_, data_file_path, db_options_.info_log, error_format);
      }
    }
    FilesChanged();
  }
  return status;
}
#endif  // ROCKSDB_LITE

std::function<void()> DBImpl::GetFilesChangedListener() const {
  std::lock_guard<std::mutex> lock(files_changed_listener_mutex_);
  return files_changed_listener_;
}

bool DBImpl::HasFilesChangedListener() const {
  std::lock_guard<std::mutex> lock(files_changed_listener_mutex_);
  return files_changed_listener_ != nullptr;
}

void DBImpl::ListenFilesChanged(std::function<void()> files_changed_listener) {
  std::lock_guard<std::mutex> lock(files_changed_listener_mutex_);
  files_changed_listener_ = std::move(files_changed_listener);
}

void DBImpl::FilesChanged() {
  auto files_changed_listener = GetFilesChangedListener();
  if (files_changed_listener) {
    files_changed_listener();
  }
}

Status DBImpl::CreateColumnFamily(const ColumnFamilyOptions& cf_options,
                                  const std::string& column_family_name,
                                  ColumnFamilyHandle** handle) {
  Status s;
  Status persist_options_status;
  *handle = nullptr;

  s = CheckCompressionSupported(cf_options);
  if (s.ok() && db_options_.allow_concurrent_memtable_write) {
    s = CheckConcurrentWritesSupported(cf_options);
  }
  if (!s.ok()) {
    return s;
  }

  {
    InstrumentedMutexLock l(&mutex_);

    if (versions_->GetColumnFamilySet()->GetColumnFamily(column_family_name) !=
        nullptr) {
      return STATUS(InvalidArgument, "Column family already exists");
    }
    VersionEdit edit;
    edit.AddColumnFamily(column_family_name);
    uint32_t new_id = versions_->GetColumnFamilySet()->GetNextColumnFamilyID();
    edit.SetColumnFamily(new_id);
    edit.SetLogNumber(logfile_number_);
    edit.SetComparatorName(cf_options.comparator->Name());

    // LogAndApply will both write the creation in MANIFEST and create
    // ColumnFamilyData object
    Options opt(db_options_, cf_options);
    {  // write thread
      WriteThread::Writer w;
      write_thread_.EnterUnbatched(&w, &mutex_);
      // LogAndApply will both write the creation in MANIFEST and create
      // ColumnFamilyData object
      s = versions_->LogAndApply(
          nullptr, MutableCFOptions(opt, ImmutableCFOptions(opt)), &edit,
          &mutex_, directories_.GetDbDir(), false, &cf_options);

      if (s.ok()) {
        // If the column family was created successfully, we then persist
        // the updated RocksDB options under the same single write thread
        persist_options_status = WriteOptionsFile();
      }
      write_thread_.ExitUnbatched(&w);
    }
    if (s.ok()) {
      single_column_family_mode_ = false;
      auto* cfd =
          versions_->GetColumnFamilySet()->GetColumnFamily(column_family_name);
      assert(cfd != nullptr);
      InstallSuperVersionAndScheduleWork(cfd, nullptr, *cfd->GetLatestMutableCFOptions());

      if (!cfd->mem()->IsSnapshotSupported()) {
        is_snapshot_supported_ = false;
      }

      *handle = new ColumnFamilyHandleImpl(cfd, this, &mutex_);
      RLOG(InfoLogLevel::INFO_LEVEL, db_options_.info_log,
          "Created column family [%s] (ID %u)",
          column_family_name.c_str(), (unsigned)cfd->GetID());
    } else {
      RLOG(InfoLogLevel::ERROR_LEVEL, db_options_.info_log,
          "Creating column family [%s] FAILED -- %s",
          column_family_name.c_str(), s.ToString().c_str());
    }
  }  // InstrumentedMutexLock l(&mutex_)

  // this is outside the mutex
  if (s.ok()) {
    if (!persist_options_status.ok()) {
      if (db_options_.fail_if_options_file_error) {
        s = STATUS(IOError,
            "ColumnFamily has been created, but unable to persist"
            "options in CreateColumnFamily()",
            persist_options_status.ToString().c_str());
      }
      RWARN(db_options_.info_log,
          "Unable to persist options in CreateColumnFamily() -- %s",
          persist_options_status.ToString().c_str());
    }
  }
  return s;
}

Status DBImpl::DropColumnFamily(ColumnFamilyHandle* column_family) {
  auto cfh = down_cast<ColumnFamilyHandleImpl*>(column_family);
  auto cfd = cfh->cfd();
  if (cfd->GetID() == 0) {
    return STATUS(InvalidArgument, "Can't drop default column family");
  }

  bool cf_support_snapshot = cfd->mem()->IsSnapshotSupported();

  VersionEdit edit;
  edit.DropColumnFamily();
  edit.SetColumnFamily(cfd->GetID());

  Status s;
  Status options_persist_status;
  {
    InstrumentedMutexLock l(&mutex_);
    if (cfd->IsDropped()) {
      s = STATUS(InvalidArgument, "Column family already dropped!\n");
    }
    if (s.ok()) {
      // we drop column family from a single write thread
      WriteThread::Writer w;
      write_thread_.EnterUnbatched(&w, &mutex_);
      s = versions_->LogAndApply(cfd, *cfd->GetLatestMutableCFOptions(),
                                 &edit, &mutex_);
      if (s.ok()) {
        // If the column family was dropped successfully, we then persist
        // the updated RocksDB options under the same single write thread
        options_persist_status = WriteOptionsFile();
      }
      write_thread_.ExitUnbatched(&w);
    }

    if (!cf_support_snapshot) {
      // Dropped Column Family doesn't support snapshot. Need to recalculate
      // is_snapshot_supported_.
      bool new_is_snapshot_supported = true;
      for (auto c : *versions_->GetColumnFamilySet()) {
        if (!c->IsDropped() && !c->mem()->IsSnapshotSupported()) {
          new_is_snapshot_supported = false;
          break;
        }
      }
      is_snapshot_supported_ = new_is_snapshot_supported;
    }
  }

  if (s.ok()) {
    // Note that here we erase the associated cf_info of the to-be-dropped
    // cfd before its ref-count goes to zero to avoid having to erase cf_info
    // later inside db_mutex.
    assert(cfd->IsDropped());
    auto* mutable_cf_options = cfd->GetLatestMutableCFOptions();
    max_total_in_memory_state_ -= mutable_cf_options->write_buffer_size *
                                  mutable_cf_options->max_write_buffer_number;
    RLOG(InfoLogLevel::INFO_LEVEL, db_options_.info_log,
        "Dropped column family with id %u\n", cfd->GetID());

    if (!options_persist_status.ok()) {
      if (db_options_.fail_if_options_file_error) {
        s = STATUS(IOError,
            "ColumnFamily has been dropped, but unable to persist "
            "options in DropColumnFamily()",
            options_persist_status.ToString().c_str());
      }
      RWARN(db_options_.info_log,
          "Unable to persist options in DropColumnFamily() -- %s",
          options_persist_status.ToString().c_str());
    }
  } else {
    RLOG(InfoLogLevel::ERROR_LEVEL, db_options_.info_log,
        "Dropping column family with id %u FAILED -- %s\n",
        cfd->GetID(), s.ToString().c_str());
  }

  return s;
}

bool DBImpl::KeyMayExist(const ReadOptions& read_options,
                         ColumnFamilyHandle* column_family, const Slice& key,
                         std::string* value, bool* value_found) {
  if (value_found != nullptr) {
    // falsify later if key-may-exist but can't fetch value
    *value_found = true;
  }
  ReadOptions roptions = read_options;
  roptions.read_tier = kBlockCacheTier; // read from block cache only
  auto s = GetImpl(roptions, column_family, key, value, value_found);

  // If block_cache is enabled and the index block of the table was
  // not present in block_cache, the return value will be Status::Incomplete.
  // In this case, key may still exist in the table.
  return s.ok() || s.IsIncomplete();
}

Iterator* DBImpl::NewIterator(const ReadOptions& read_options,
                              ColumnFamilyHandle* column_family) {
  if (read_options.read_tier == kPersistedTier) {
    return NewErrorIterator(STATUS(NotSupported,
        "ReadTier::kPersistedData is not yet supported in iterators."));
  }
  auto cfh = down_cast<ColumnFamilyHandleImpl*>(column_family);
  auto cfd = cfh->cfd();

  XFUNC_TEST("", "managed_new", managed_new1, xf_manage_new,
             reinterpret_cast<DBImpl*>(this),
             const_cast<ReadOptions*>(&read_options), is_snapshot_supported_);
  if (read_options.managed) {
#ifdef ROCKSDB_LITE
    // not supported in lite version
    return NewErrorIterator(STATUS(InvalidArgument,
        "Managed Iterators not supported in RocksDBLite."));
#else
    if ((read_options.tailing) || (read_options.snapshot != nullptr) ||
        (is_snapshot_supported_)) {
      return new ManagedIterator(this, read_options, cfd);
    }
    // Managed iter not supported
    return NewErrorIterator(STATUS(InvalidArgument,
        "Managed Iterators not supported without snapshots."));
#endif
  } else if (read_options.tailing) {
#ifdef ROCKSDB_LITE
    // not supported in lite version
    return nullptr;
#else
    SuperVersion* sv = cfd->GetReferencedSuperVersion(&mutex_);
    auto iter = new ForwardIterator(this, read_options, cfd, sv);
    return NewDBIterator(
        env_, *cfd->ioptions(), cfd->user_comparator(), iter,
        kMaxSequenceNumber,
        sv->mutable_cf_options.max_sequential_skip_in_iterations,
        sv->version_number, read_options.iterate_upper_bound,
        read_options.prefix_same_as_start, read_options.pin_data);
#endif
  } else {
    SequenceNumber latest_snapshot = versions_->LastSequence();
    SuperVersion* sv = cfd->GetReferencedSuperVersion(&mutex_);

    auto snapshot =
        read_options.snapshot != nullptr
            ? reinterpret_cast<const SnapshotImpl*>(
                read_options.snapshot)->number_
            : latest_snapshot;

    // Try to generate a DB iterator tree in continuous memory area to be
    // cache friendly. Here is an example of result:
    // +-------------------------------+
    // |                               |
    // | ArenaWrappedDBIter            |
    // |  +                            |
    // |  +---> Inner Iterator   ------------+
    // |  |                            |     |
    // |  |    +-- -- -- -- -- -- -- --+     |
    // |  +--- | Arena                 |     |
    // |       |                       |     |
    // |          Allocated Memory:    |     |
    // |       |   +-------------------+     |
    // |       |   | DBIter            | <---+
    // |           |  +                |
    // |       |   |  +-> iter_  ------------+
    // |       |   |                   |     |
    // |       |   +-------------------+     |
    // |       |   | MergingIterator   | <---+
    // |           |  +                |
    // |       |   |  +->child iter1  ------------+
    // |       |   |  |                |          |
    // |           |  +->child iter2  ----------+ |
    // |       |   |  |                |        | |
    // |       |   |  +->child iter3  --------+ | |
    // |           |                   |      | | |
    // |       |   +-------------------+      | | |
    // |       |   | Iterator1         | <--------+
    // |       |   +-------------------+      | |
    // |       |   | Iterator2         | <------+
    // |       |   +-------------------+      |
    // |       |   | Iterator3         | <----+
    // |       |   +-------------------+
    // |       |                       |
    // +-------+-----------------------+
    //
    // ArenaWrappedDBIter inlines an arena area where all the iterators in
    // the iterator tree are allocated in the order of being accessed when
    // querying.
    // Laying out the iterators in the order of being accessed makes it more
    // likely that any iterator pointer is close to the iterator it points to so
    // that they are likely to be in the same cache line and/or page.
    ArenaWrappedDBIter* db_iter = NewArenaWrappedDbIterator(
        env_, *cfd->ioptions(), cfd->user_comparator(), snapshot,
        sv->mutable_cf_options.max_sequential_skip_in_iterations,
        sv->version_number, read_options.iterate_upper_bound,
        read_options.prefix_same_as_start, read_options.pin_data);

    InternalIterator* internal_iter =
        NewInternalIterator(read_options, cfd, sv, db_iter->GetArena());
    db_iter->SetIterUnderDBIter(internal_iter);

    if (yb::GetAtomicFlag(&FLAGS_rocksdb_use_logging_iterator)) {
      return new TransitionLoggingIteratorWrapper(db_iter, LogPrefix());
    }
    return db_iter;
  }
  // To stop compiler from complaining
  return nullptr;
}

Status DBImpl::NewIterators(
    const ReadOptions& read_options,
    const std::vector<ColumnFamilyHandle*>& column_families,
    std::vector<Iterator*>* iterators) {
  if (read_options.read_tier == kPersistedTier) {
    return STATUS(NotSupported,
        "ReadTier::kPersistedData is not yet supported in iterators.");
  }
  iterators->clear();
  iterators->reserve(column_families.size());
  XFUNC_TEST("", "managed_new", managed_new1, xf_manage_new,
             reinterpret_cast<DBImpl*>(this),
             const_cast<ReadOptions*>(&read_options), is_snapshot_supported_);
  if (read_options.managed) {
#ifdef ROCKSDB_LITE
    return STATUS(InvalidArgument,
        "Managed interator not supported in RocksDB lite");
#else
    if ((!read_options.tailing) && (read_options.snapshot == nullptr) &&
        (!is_snapshot_supported_)) {
      return STATUS(InvalidArgument,
          "Managed interator not supported without snapshots");
    }
    for (auto cfh : column_families) {
      auto cfd = down_cast<ColumnFamilyHandleImpl*>(cfh)->cfd();
      auto iter = new ManagedIterator(this, read_options, cfd);
      iterators->push_back(iter);
    }
#endif
  } else if (read_options.tailing) {
#ifdef ROCKSDB_LITE
    return STATUS(InvalidArgument,
        "Tailing interator not supported in RocksDB lite");
#else
    for (auto cfh : column_families) {
      auto cfd = down_cast<ColumnFamilyHandleImpl*>(cfh)->cfd();
      SuperVersion* sv = cfd->GetReferencedSuperVersion(&mutex_);
      auto iter = new ForwardIterator(this, read_options, cfd, sv);
      iterators->push_back(NewDBIterator(
          env_, *cfd->ioptions(), cfd->user_comparator(), iter,
          kMaxSequenceNumber,
          sv->mutable_cf_options.max_sequential_skip_in_iterations,
          sv->version_number, nullptr, false, read_options.pin_data));
    }
#endif
  } else {
    SequenceNumber latest_snapshot = versions_->LastSequence();

    for (size_t i = 0; i < column_families.size(); ++i) {
      auto* cfd = down_cast<ColumnFamilyHandleImpl*>(column_families[i])->cfd();
      SuperVersion* sv = cfd->GetReferencedSuperVersion(&mutex_);

      auto snapshot =
          read_options.snapshot != nullptr
              ? reinterpret_cast<const SnapshotImpl*>(
                  read_options.snapshot)->number_
              : latest_snapshot;

      ArenaWrappedDBIter* db_iter = NewArenaWrappedDbIterator(
          env_, *cfd->ioptions(), cfd->user_comparator(), snapshot,
          sv->mutable_cf_options.max_sequential_skip_in_iterations,
          sv->version_number, nullptr, false, read_options.pin_data);
      InternalIterator* internal_iter =
          NewInternalIterator(read_options, cfd, sv, db_iter->GetArena());
      db_iter->SetIterUnderDBIter(internal_iter);
      iterators->push_back(db_iter);
    }
  }

  return Status::OK();
}

const Snapshot* DBImpl::GetSnapshot() { return GetSnapshotImpl(false); }

#ifndef ROCKSDB_LITE
const Snapshot* DBImpl::GetSnapshotForWriteConflictBoundary() {
  return GetSnapshotImpl(true);
}
#endif  // ROCKSDB_LITE

const Snapshot* DBImpl::GetSnapshotImpl(bool is_write_conflict_boundary) {
  int64_t unix_time = 0;
  WARN_NOT_OK(env_->GetCurrentTime(&unix_time), "Failed to get current time");
  SnapshotImpl* s = new SnapshotImpl;

  InstrumentedMutexLock l(&mutex_);
  // returns null if the underlying memtable does not support snapshot.
  if (!is_snapshot_supported_) {
    delete s;
    return nullptr;
  }
  return snapshots_.New(s, versions_->LastSequence(), unix_time,
                        is_write_conflict_boundary);
}

void DBImpl::ReleaseSnapshot(const Snapshot* s) {
  const SnapshotImpl* casted_s = reinterpret_cast<const SnapshotImpl*>(s);
  {
    InstrumentedMutexLock l(&mutex_);
    snapshots_.Delete(casted_s);
  }
  delete casted_s;
}

// Convenience methods
Status DBImpl::Put(const WriteOptions& o, ColumnFamilyHandle* column_family,
                   const Slice& key, const Slice& val) {
  return DB::Put(o, column_family, key, val);
}

Status DBImpl::Merge(const WriteOptions& o, ColumnFamilyHandle* column_family,
                     const Slice& key, const Slice& val) {
  auto cfh = down_cast<ColumnFamilyHandleImpl*>(column_family);
  if (!cfh->cfd()->ioptions()->merge_operator) {
    return STATUS(NotSupported, "Provide a merge_operator when opening DB");
  } else {
    return DB::Merge(o, column_family, key, val);
  }
}

Status DBImpl::Delete(const WriteOptions& write_options,
                      ColumnFamilyHandle* column_family, const Slice& key) {
  return DB::Delete(write_options, column_family, key);
}

Status DBImpl::SingleDelete(const WriteOptions& write_options,
                            ColumnFamilyHandle* column_family,
                            const Slice& key) {
  return DB::SingleDelete(write_options, column_family, key);
}

Status DBImpl::Write(const WriteOptions& write_options, WriteBatch* my_batch) {
  return WriteImpl(write_options, my_batch, nullptr);
}

#ifndef ROCKSDB_LITE
Status DBImpl::WriteWithCallback(const WriteOptions& write_options,
                                 WriteBatch* my_batch,
                                 WriteCallback* callback) {
  return WriteImpl(write_options, my_batch, callback);
}
#endif  // ROCKSDB_LITE

Status DBImpl::WriteImpl(const WriteOptions& write_options,
                         WriteBatch* my_batch, WriteCallback* callback) {

  if (my_batch == nullptr) {
    return STATUS(Corruption, "Batch is nullptr!");
  }
  if (write_options.timeout_hint_us != 0) {
    return STATUS(InvalidArgument, "timeout_hint_us is deprecated");
  }

  Status status;

  bool xfunc_attempted_write = false;
  XFUNC_TEST("transaction", "transaction_xftest_write_impl",
             xf_transaction_write1, xf_transaction_write, write_options,
             db_options_, my_batch, callback, this, &status,
             &xfunc_attempted_write);
  if (xfunc_attempted_write) {
    // Test already did the write
    return status;
  }

  PERF_TIMER_GUARD(write_pre_and_post_process_time);
  WriteThread::Writer w;
  w.batch = my_batch;
  w.sync = write_options.sync;
  w.disableWAL = write_options.disableWAL;
  w.in_batch_group = false;
  w.callback = callback;

  if (!write_options.disableWAL) {
    RecordTick(stats_.get(), WRITE_WITH_WAL);
  }

  StopWatch write_sw(env_, db_options_.statistics.get(), DB_WRITE);

#ifndef NDEBUG
  auto num_write_waiters = write_waiters_.fetch_add(1, std::memory_order_acq_rel);
#endif

  write_thread_.JoinBatchGroup(&w);

#ifndef NDEBUG
  write_waiters_.fetch_sub(1, std::memory_order_acq_rel);
  DCHECK_LE(num_write_waiters, FLAGS_TEST_max_write_waiters);
#endif

  if (w.state == WriteThread::STATE_PARALLEL_FOLLOWER) {
    // we are a non-leader in a parallel group
    PERF_TIMER_GUARD(write_memtable_time);

    if (!w.CallbackFailed()) {
      ColumnFamilyMemTablesImpl column_family_memtables(
          versions_->GetColumnFamilySet());
      WriteBatchInternal::SetSequence(w.batch, w.sequence);
      InsertFlags insert_flags{InsertFlag::kConcurrentMemtableWrites};
      w.status = WriteBatchInternal::InsertInto(
          w.batch, &column_family_memtables, &flush_scheduler_,
          write_options.ignore_missing_column_families, 0 /*log_number*/, this, insert_flags);
    }

    if (write_thread_.CompleteParallelWorker(&w)) {
      // we're responsible for early exit
      auto last_sequence = w.parallel_group->last_sequence;
      SetTickerCount(stats_.get(), SEQUENCE_NUMBER, last_sequence);
      versions_->SetLastSequence(last_sequence);
      write_thread_.EarlyExitParallelGroup(&w);
    }
    assert(w.state == WriteThread::STATE_COMPLETED);
    // STATE_COMPLETED conditional below handles exit

    status = w.FinalStatus();
  }
  if (w.state == WriteThread::STATE_COMPLETED) {
    // write is complete and leader has updated sequence
    RecordTick(stats_.get(), WRITE_DONE_BY_OTHER);
    return w.FinalStatus();
  }
  // else we are the leader of the write batch group
  assert(w.state == WriteThread::STATE_GROUP_LEADER);

  WriteContext context;
  mutex_.Lock();

  if (!write_options.disableWAL) {
    default_cf_internal_stats_->AddDBStats(InternalDBStatsType::WRITE_WITH_WAL, 1);
  }

  RecordTick(stats_.get(), WRITE_DONE_BY_SELF);
  default_cf_internal_stats_->AddDBStats(InternalDBStatsType::WRITE_DONE_BY_SELF, 1);

  // Once reaches this point, the current writer "w" will try to do its write
  // job.  It may also pick up some of the remaining writers in the "writers_"
  // when it finds suitable, and finish them in the same write batch.
  // This is how a write job could be done by the other writer.
  assert(!single_column_family_mode_ ||
         versions_->GetColumnFamilySet()->NumberOfColumnFamilies() == 1);

  uint64_t max_total_wal_size = (db_options_.max_total_wal_size == 0)
                                    ? 4 * max_total_in_memory_state_
                                    : db_options_.max_total_wal_size;
  if (UNLIKELY(!single_column_family_mode_ &&
               alive_log_files_.begin()->getting_flushed == false &&
               total_log_size() > max_total_wal_size)) {
    uint64_t flush_column_family_if_log_file = alive_log_files_.begin()->number;
    alive_log_files_.begin()->getting_flushed = true;
    RLOG(InfoLogLevel::INFO_LEVEL, db_options_.info_log,
        "Flushing all column families with data in WAL number %" PRIu64
        ". Total log size is %" PRIu64 " while max_total_wal_size is %" PRIu64,
        flush_column_family_if_log_file, total_log_size(), max_total_wal_size);
    // no need to refcount because drop is happening in write thread, so can't
    // happen while we're in the write thread
    for (auto cfd : *versions_->GetColumnFamilySet()) {
      if (cfd->IsDropped()) {
        continue;
      }
      if (cfd->GetLogNumber() <= flush_column_family_if_log_file) {
        status = SwitchMemtable(cfd, &context);
        if (!status.ok()) {
          break;
        }
        cfd->imm()->FlushRequested();
        SchedulePendingFlush(cfd);
      }
    }
    MaybeScheduleFlushOrCompaction();
  } else if (UNLIKELY(write_buffer_.ShouldFlush())) {
    RLOG(InfoLogLevel::INFO_LEVEL, db_options_.info_log,
        "Flushing column family with largest mem table size. Write buffer is "
        "using %" PRIu64 " bytes out of a total of %" PRIu64 ".",
        write_buffer_.memory_usage(), write_buffer_.buffer_size());
    // no need to refcount because drop is happening in write thread, so can't
    // happen while we're in the write thread
    ColumnFamilyData* largest_cfd = nullptr;
    size_t largest_cfd_size = 0;

    for (auto cfd : *versions_->GetColumnFamilySet()) {
      if (cfd->IsDropped()) {
        continue;
      }
      if (!cfd->mem()->IsEmpty()) {
        // We only consider active mem table, hoping immutable memtable is
        // already in the process of flushing.
        size_t cfd_size = cfd->mem()->ApproximateMemoryUsage();
        if (largest_cfd == nullptr || cfd_size > largest_cfd_size) {
          largest_cfd = cfd;
          largest_cfd_size = cfd_size;
        }
      }
    }
    if (largest_cfd != nullptr) {
      status = SwitchMemtable(largest_cfd, &context);
      if (status.ok()) {
        largest_cfd->imm()->FlushRequested();
        SchedulePendingFlush(largest_cfd);
        MaybeScheduleFlushOrCompaction();
      }
    }
  }

  if (UNLIKELY(status.ok() && !bg_error_.ok())) {
    status = bg_error_;
  }

  if (UNLIKELY(status.ok() && !flush_scheduler_.Empty())) {
    status = ScheduleFlushes(&context);
  }

  if (UNLIKELY(status.ok() && (write_controller_.IsStopped() ||
                               write_controller_.NeedsDelay()))) {
    PERF_TIMER_STOP(write_pre_and_post_process_time);
    PERF_TIMER_GUARD(write_delay_time);
    // We don't know size of curent batch so that we always use the size
    // for previous one. It might create a fairness issue that expiration
    // might happen for smaller writes but larger writes can go through.
    // Can optimize it if it is an issue.
    status = DelayWrite(last_batch_group_size_);
    PERF_TIMER_START(write_pre_and_post_process_time);
  }

  uint64_t last_sequence = versions_->LastSequence();
  WriteThread::Writer* last_writer = &w;
  autovector<WriteThread::Writer*> write_group;
  bool need_log_sync = !write_options.disableWAL && write_options.sync;
  bool need_log_dir_sync = need_log_sync && !log_dir_synced_;

  if (status.ok()) {
    if (need_log_sync) {
      while (logs_.front().getting_synced) {
        log_sync_cv_.Wait();
      }
      for (auto& log : logs_) {
        assert(!log.getting_synced);
        log.getting_synced = true;
      }
    }

    // Add to log and apply to memtable.  We can release the lock
    // during this phase since &w is currently responsible for logging
    // and protects against concurrent loggers and concurrent writes
    // into memtables
  }

  mutex_.Unlock();

  // At this point the mutex is unlocked

  bool exit_completed_early = false;
  last_batch_group_size_ =
      write_thread_.EnterAsBatchGroupLeader(&w, &last_writer, &write_group);

  if (status.ok()) {
    // Rules for when we can update the memtable concurrently
    // 1. supported by memtable
    // 2. Puts are not okay if inplace_update_support
    // 3. Deletes or SingleDeletes are not okay if filtering deletes
    //    (controlled by both batch and memtable setting)
    // 4. Merges are not okay
    // 5. YugaByte-specific user-specified sequence numbers are currently not compatible with
    //    parallel memtable writes.
    //
    // Rules 1..3 are enforced by checking the options
    // during startup (CheckConcurrentWritesSupported), so if
    // options.allow_concurrent_memtable_write is true then they can be
    // assumed to be true.  Rule 4 is checked for each batch.  We could
    // relax rules 2 and 3 if we could prevent write batches from referring
    // more than once to a particular key.
    bool parallel =
        db_options_.allow_concurrent_memtable_write && write_group.size() > 1;
    size_t total_count = 0;
    uint64_t total_byte_size = 0;
    for (auto writer : write_group) {
      if (writer->CheckCallback(this)) {
        total_count += WriteBatchInternal::Count(writer->batch);
        total_byte_size = WriteBatchInternal::AppendedByteSize(
            total_byte_size, WriteBatchInternal::ByteSize(writer->batch));
        parallel = parallel && !writer->batch->HasMerge();
      }
    }

    const SequenceNumber current_sequence = last_sequence + 1;

#ifndef NDEBUG
    if (current_sequence <= last_sequence) {
      RLOG(InfoLogLevel::FATAL_LEVEL, db_options_.info_log,
        "Current sequence number %" PRIu64 " is <= last sequence number %" PRIu64,
        current_sequence, last_sequence);
    }
#endif

    // Reserve sequence numbers for all individual updates in this batch group.
    last_sequence += total_count;

    // Record statistics
    RecordTick(stats_.get(), NUMBER_KEYS_WRITTEN, total_count);
    RecordTick(stats_.get(), BYTES_WRITTEN, total_byte_size);
    MeasureTime(stats_.get(), BYTES_PER_WRITE, total_byte_size);
    PERF_TIMER_STOP(write_pre_and_post_process_time);

    if (write_options.disableWAL) {
      has_unpersisted_data_ = true;
    }

    uint64_t log_size = 0;
    if (!write_options.disableWAL) {
      PERF_TIMER_GUARD(write_wal_time);

      WriteBatch* merged_batch = nullptr;
      if (write_group.size() == 1 && !write_group[0]->CallbackFailed()) {
        merged_batch = write_group[0]->batch;
      } else {
        // WAL needs all of the batches flattened into a single batch.
        // We could avoid copying here with an iov-like AddRecord
        // interface
        merged_batch = &tmp_batch_;
        for (auto writer : write_group) {
          if (!writer->CallbackFailed()) {
            WriteBatchInternal::Append(merged_batch, writer->batch);
          }
        }
      }
      WriteBatchInternal::SetSequence(merged_batch, current_sequence);

      CHECK_EQ(WriteBatchInternal::Count(merged_batch), total_count);

      Slice log_entry = WriteBatchInternal::Contents(merged_batch);
      log::Writer* log_writer;
      LogFileNumberSize* last_alive_log_file;
      {
        InstrumentedMutexLock l(&mutex_);
        log_writer = logs_.back().writer;
        last_alive_log_file = &alive_log_files_.back();
      }
      status = log_writer->AddRecord(log_entry);
      total_log_size_.fetch_add(static_cast<int64_t>(log_entry.size()));
      last_alive_log_file->AddSize(log_entry.size());
      log_empty_ = false;
      log_size = log_entry.size();
      RecordTick(stats_.get(), WAL_FILE_BYTES, log_size);
      if (status.ok() && need_log_sync) {
        RecordTick(stats_.get(), WAL_FILE_SYNCED);
        StopWatch sw(env_, stats_.get(), WAL_FILE_SYNC_MICROS);
        // It's safe to access logs_ with unlocked mutex_ here because:
        //  - we've set getting_synced=true for all logs,
        //    so other threads won't pop from logs_ while we're here,
        //  - only writer thread can push to logs_, and we're in
        //    writer thread, so no one will push to logs_,
        //  - as long as other threads don't modify it, it's safe to read
        //    from std::deque from multiple threads concurrently.
        for (auto& log : logs_) {
          status = log.writer->file()->Sync(db_options_.use_fsync);
          if (!status.ok()) {
            break;
          }
        }
        if (status.ok() && need_log_dir_sync) {
          // We only sync WAL directory the first time WAL syncing is
          // requested, so that in case users never turn on WAL sync,
          // we can avoid the disk I/O in the write code path.
          status = directories_.GetWalDir()->Fsync();
        }
      }

      if (merged_batch == &tmp_batch_) {
        tmp_batch_.Clear();
      }
    }
    if (status.ok()) {
      PERF_TIMER_GUARD(write_memtable_time);

      {
        // Update stats while we are an exclusive group leader, so we know
        // that nobody else can be writing to these particular stats.
        // We're optimistic, updating the stats before we successfully
        // commit.  That lets us release our leader status early in
        // some cases.
        auto stats = default_cf_internal_stats_;
        stats->AddDBStats(InternalDBStatsType::BYTES_WRITTEN, total_byte_size);
        stats->AddDBStats(InternalDBStatsType::NUMBER_KEYS_WRITTEN, total_count);
        if (!write_options.disableWAL) {
          if (write_options.sync) {
            stats->AddDBStats(InternalDBStatsType::WAL_FILE_SYNCED, 1);
          }
          stats->AddDBStats(InternalDBStatsType::WAL_FILE_BYTES, log_size);
        }
        uint64_t for_other = write_group.size() - 1;
        if (for_other > 0) {
          stats->AddDBStats(InternalDBStatsType::WRITE_DONE_BY_OTHER, for_other);
          if (!write_options.disableWAL) {
            stats->AddDBStats(InternalDBStatsType::WRITE_WITH_WAL, for_other);
          }
        }
      }

      if (!parallel) {
        InsertFlags insert_flags{InsertFlag::kFilterDeletes};
        status = WriteBatchInternal::InsertInto(
            write_group, current_sequence, column_family_memtables_.get(),
            &flush_scheduler_, write_options.ignore_missing_column_families,
            0 /*log_number*/, this, insert_flags);

        if (status.ok()) {
          // There were no write failures. Set leader's status
          // in case the write callback returned a non-ok status.
          status = w.FinalStatus();
        }
        for (const auto& writer : write_group) {
          last_sequence += writer->batch->DirectEntries();
        }

      } else {
        WriteThread::ParallelGroup pg;
        pg.leader = &w;
        pg.last_writer = last_writer;
        pg.last_sequence = last_sequence;
        pg.early_exit_allowed = !need_log_sync;
        pg.running.store(static_cast<uint32_t>(write_group.size()),
                         std::memory_order_relaxed);
        write_thread_.LaunchParallelFollowers(&pg, current_sequence);

        if (!w.CallbackFailed()) {
          // do leader write
          ColumnFamilyMemTablesImpl column_family_memtables(
              versions_->GetColumnFamilySet());
          assert(w.sequence == current_sequence);
          WriteBatchInternal::SetSequence(w.batch, w.sequence);
          InsertFlags insert_flags{InsertFlag::kConcurrentMemtableWrites};
          w.status = WriteBatchInternal::InsertInto(
              w.batch, &column_family_memtables, &flush_scheduler_,
              write_options.ignore_missing_column_families, 0 /*log_number*/,
              this, insert_flags);
        }

        // CompleteParallelWorker returns true if this thread should
        // handle exit, false means somebody else did
        exit_completed_early = !write_thread_.CompleteParallelWorker(&w);
        status = w.FinalStatus();
      }

      if (!exit_completed_early && w.status.ok()) {
        SetTickerCount(stats_.get(), SEQUENCE_NUMBER, last_sequence);
        versions_->SetLastSequence(last_sequence);
        if (!need_log_sync) {
          write_thread_.ExitAsBatchGroupLeader(&w, last_writer, w.status);
          exit_completed_early = true;
        }
      }

      // A non-OK status here indicates that the state implied by the
      // WAL has diverged from the in-memory state.  This could be
      // because of a corrupt write_batch (very bad), or because the
      // client specified an invalid column family and didn't specify
      // ignore_missing_column_families.
      //
      // Is setting bg_error_ enough here?  This will at least stop
      // compaction and fail any further writes.
      if (!status.ok() && bg_error_.ok() && !w.CallbackFailed()) {
        bg_error_ = status;
      }
    }
  }
  PERF_TIMER_START(write_pre_and_post_process_time);

  if (db_options_.paranoid_checks && !status.ok() && !w.CallbackFailed() && !status.IsBusy()) {
    mutex_.Lock();
    if (bg_error_.ok()) {
      bg_error_ = status;  // stop compaction & fail any further writes
    }
    mutex_.Unlock();
  }

  if (need_log_sync) {
    mutex_.Lock();
    MarkLogsSynced(logfile_number_, need_log_dir_sync, status);
    mutex_.Unlock();
  }

  if (!exit_completed_early) {
    write_thread_.ExitAsBatchGroupLeader(&w, last_writer, w.status);
  }

  return status;
}

// REQUIRES: mutex_ is held
// REQUIRES: this thread is currently at the front of the writer queue
Status DBImpl::DelayWrite(uint64_t num_bytes) {
  uint64_t time_delayed = 0;
  bool delayed = false;
  {
    auto delay = write_controller_.GetDelay(env_, num_bytes);
    if (delay > 0) {
      mutex_.Unlock();
      delayed = true;
      TEST_SYNC_POINT("DBImpl::DelayWrite:Sleep");
      // hopefully we don't have to sleep more than 2 billion microseconds
      env_->SleepForMicroseconds(static_cast<int>(delay));
      mutex_.Lock();
    }

    // If we are shutting down, background job that make WriteController stopped could be aborted
    // and never release WriteControllerToken, so we need to check IsShuttingDown to not stuck here
    // in this case.
    while (bg_error_.ok() && write_controller_.IsStopped() && !IsShuttingDown()) {
      delayed = true;
      TEST_SYNC_POINT("DBImpl::DelayWrite:Wait");
      bg_cv_.Wait();
    }
  }
  if (delayed) {
    RecordTick(stats_.get(), STALL_MICROS, time_delayed);
  }

  return bg_error_;
}

Status DBImpl::ScheduleFlushes(WriteContext* context) {
  ColumnFamilyData* cfd;
  while ((cfd = flush_scheduler_.TakeNextColumnFamily()) != nullptr) {
    auto status = SwitchMemtable(cfd, context);
    if (cfd->Unref()) {
      delete cfd;
    }
    if (!status.ok()) {
      return status;
    }
  }
  return Status::OK();
}

// REQUIRES: mutex_ is held
// REQUIRES: this thread is currently at the front of the writer queue
Status DBImpl::SwitchMemtable(ColumnFamilyData* cfd, WriteContext* context) {
  mutex_.AssertHeld();
  unique_ptr<WritableFile> lfile;
  log::Writer* new_log = nullptr;
  MemTable* new_mem = nullptr;

  // Attempt to switch to a new memtable and trigger flush of old.
  // Do this without holding the dbmutex lock.
  assert(versions_->prev_log_number() == 0);
  bool creating_new_log = !log_empty_;
  uint64_t recycle_log_number = 0;
  if (creating_new_log && db_options_.recycle_log_file_num &&
      !log_recycle_files.empty()) {
    recycle_log_number = log_recycle_files.front();
    log_recycle_files.pop_front();
  }
  uint64_t new_log_number =
      creating_new_log ? versions_->NewFileNumber() : logfile_number_;
  SuperVersion* new_superversion = nullptr;
  const MutableCFOptions mutable_cf_options = *cfd->GetLatestMutableCFOptions();
  mutex_.Unlock();
  Status s;
  {
    if (creating_new_log) {
      EnvOptions opt_env_opt =
          env_->OptimizeForLogWrite(env_options_, db_options_);
      if (recycle_log_number) {
        RLOG(InfoLogLevel::INFO_LEVEL, db_options_.info_log,
            "reusing log %" PRIu64 " from recycle list\n", recycle_log_number);
        s = env_->ReuseWritableFile(
            LogFileName(db_options_.wal_dir, new_log_number),
            LogFileName(db_options_.wal_dir, recycle_log_number), &lfile,
            opt_env_opt);
      } else {
        s = NewWritableFile(env_,
                            LogFileName(db_options_.wal_dir, new_log_number),
                            &lfile, opt_env_opt);
      }
      if (s.ok()) {
        // Our final size should be less than write_buffer_size
        // (compression, etc) but err on the side of caution.
        lfile->SetPreallocationBlockSize(
            mutable_cf_options.write_buffer_size / 10 +
            mutable_cf_options.write_buffer_size);
        unique_ptr<WritableFileWriter> file_writer(
            new WritableFileWriter(std::move(lfile), opt_env_opt));
        new_log = new log::Writer(std::move(file_writer), new_log_number,
                                  db_options_.recycle_log_file_num > 0);
      }
    }

    if (s.ok()) {
      SequenceNumber seq = versions_->LastSequence();
      new_mem = cfd->ConstructNewMemtable(mutable_cf_options, seq);
      new_superversion = new SuperVersion();
    }
  }
  RLOG(InfoLogLevel::DEBUG_LEVEL, db_options_.info_log,
      "[%s] New memtable created with log file: #%" PRIu64 "\n",
      cfd->GetName().c_str(), new_log_number);
  mutex_.Lock();
  if (!s.ok()) {
    // how do we fail if we're not creating new log?
    assert(creating_new_log);
    assert(!new_mem);
    assert(!new_log);
    return s;
  }
  if (creating_new_log) {
    logfile_number_ = new_log_number;
    assert(new_log != nullptr);
    log_empty_ = true;
    log_dir_synced_ = false;
    logs_.emplace_back(logfile_number_, new_log);
    alive_log_files_.push_back(LogFileNumberSize(logfile_number_));
    for (auto loop_cfd : *versions_->GetColumnFamilySet()) {
      // all this is just optimization to delete logs that
      // are no longer needed -- if CF is empty, that means it
      // doesn't need that particular log to stay alive, so we just
      // advance the log number. no need to persist this in the manifest
      if (loop_cfd->mem()->GetFirstSequenceNumber() == 0 &&
          loop_cfd->imm()->NumNotFlushed() == 0) {
        loop_cfd->SetLogNumber(logfile_number_);
      }
    }
  }
  cfd->mem()->SetFlushStartTime(std::chrono::steady_clock::now());
  cfd->mem()->SetNextLogNumber(logfile_number_);
  cfd->imm()->Add(cfd->mem(), &context->memtables_to_free_);
  new_mem->Ref();
  cfd->SetMemtable(new_mem);
  context->superversions_to_free_.push_back(InstallSuperVersionAndScheduleWork(
      cfd, new_superversion, mutable_cf_options));

  return s;
}

#ifndef ROCKSDB_LITE
Status DBImpl::GetPropertiesOfAllTables(ColumnFamilyHandle* column_family,
                                        TablePropertiesCollection* props) {
  auto cfh = down_cast<ColumnFamilyHandleImpl*>(column_family);
  auto cfd = cfh->cfd();

  // Increment the ref count
  mutex_.Lock();
  auto version = cfd->current();
  version->Ref();
  mutex_.Unlock();

  auto s = version->GetPropertiesOfAllTables(props);

  // Decrement the ref count
  mutex_.Lock();
  version->Unref();
  mutex_.Unlock();

  return s;
}

Status DBImpl::GetPropertiesOfTablesInRange(ColumnFamilyHandle* column_family,
                                            const Range* range, std::size_t n,
                                            TablePropertiesCollection* props) {
  auto cfh = down_cast<ColumnFamilyHandleImpl*>(column_family);
  auto cfd = cfh->cfd();

  // Increment the ref count
  mutex_.Lock();
  auto version = cfd->current();
  version->Ref();
  mutex_.Unlock();

  auto s = version->GetPropertiesOfTablesInRange(range, n, props);

  // Decrement the ref count
  mutex_.Lock();
  version->Unref();
  mutex_.Unlock();

  return s;
}

void DBImpl::GetColumnFamiliesOptions(
    std::vector<std::string>* column_family_names,
    std::vector<ColumnFamilyOptions>* column_family_options) {
  DCHECK(column_family_names);
  DCHECK(column_family_options);
  InstrumentedMutexLock lock(&mutex_);
  GetColumnFamiliesOptionsUnlocked(column_family_names, column_family_options);
}

void DBImpl::GetColumnFamiliesOptionsUnlocked(
    std::vector<std::string>* column_family_names,
    std::vector<ColumnFamilyOptions>* column_family_options) {
  for (auto cfd : *versions_->GetColumnFamilySet()) {
    if (cfd->IsDropped()) {
      continue;
    }
    column_family_names->push_back(cfd->GetName());
    column_family_options->push_back(
      BuildColumnFamilyOptions(*cfd->options(), *cfd->GetLatestMutableCFOptions()));
  }
}
#endif  // ROCKSDB_LITE

const std::string& DBImpl::GetName() const {
  return dbname_;
}

Env* DBImpl::GetEnv() const {
  return env_;
}

Env* DBImpl::GetCheckpointEnv() const {
  return checkpoint_env_;
}

const Options& DBImpl::GetOptions(ColumnFamilyHandle* column_family) const {
  auto cfh = down_cast<ColumnFamilyHandleImpl*>(column_family);
  return *cfh->cfd()->options();
}

const DBOptions& DBImpl::GetDBOptions() const { return db_options_; }

bool DBImpl::GetProperty(ColumnFamilyHandle* column_family,
                         const Slice& property, std::string* value) {
  const DBPropertyInfo* property_info = GetPropertyInfo(property);
  value->clear();
  auto cfd = down_cast<ColumnFamilyHandleImpl*>(column_family)->cfd();
  if (property_info == nullptr) {
    return false;
  } else if (property_info->handle_int) {
    uint64_t int_value;
    bool ret_value =
        GetIntPropertyInternal(cfd, *property_info, false, &int_value);
    if (ret_value) {
      *value = ToString(int_value);
    }
    return ret_value;
  } else if (property_info->handle_string) {
    InstrumentedMutexLock l(&mutex_);
    return cfd->internal_stats()->GetStringProperty(*property_info, property,
                                                    value);
  }
  // Shouldn't reach here since exactly one of handle_string and handle_int
  // should be non-nullptr.
  assert(false);
  return false;
}

bool DBImpl::GetIntProperty(ColumnFamilyHandle* column_family,
                            const Slice& property, uint64_t* value) {
  const DBPropertyInfo* property_info = GetPropertyInfo(property);
  if (property_info == nullptr || property_info->handle_int == nullptr) {
    return false;
  }
  auto cfd = down_cast<ColumnFamilyHandleImpl*>(column_family)->cfd();
  return GetIntPropertyInternal(cfd, *property_info, false, value);
}

bool DBImpl::GetIntPropertyInternal(ColumnFamilyData* cfd,
                                    const DBPropertyInfo& property_info,
                                    bool is_locked, uint64_t* value) {
  assert(property_info.handle_int != nullptr);
  if (!property_info.need_out_of_mutex) {
    if (is_locked) {
      mutex_.AssertHeld();
      return cfd->internal_stats()->GetIntProperty(property_info, value, this);
    } else {
      InstrumentedMutexLock l(&mutex_);
      return cfd->internal_stats()->GetIntProperty(property_info, value, this);
    }
  } else {
    SuperVersion* sv = nullptr;
    if (!is_locked) {
      sv = GetAndRefSuperVersion(cfd);
    } else {
      sv = cfd->GetSuperVersion();
    }

    bool ret = cfd->internal_stats()->GetIntPropertyOutOfMutex(
        property_info, sv->current, value);

    if (!is_locked) {
      ReturnAndCleanupSuperVersion(cfd, sv);
    }

    return ret;
  }
}

bool DBImpl::GetAggregatedIntProperty(const Slice& property,
                                      uint64_t* aggregated_value) {
  const DBPropertyInfo* property_info = GetPropertyInfo(property);
  if (property_info == nullptr || property_info->handle_int == nullptr) {
    return false;
  }

  uint64_t sum = 0;
  {
    // Needs mutex to protect the list of column families.
    InstrumentedMutexLock l(&mutex_);
    uint64_t value;
    for (auto* cfd : *versions_->GetColumnFamilySet()) {
      if (GetIntPropertyInternal(cfd, *property_info, true, &value)) {
        sum += value;
      } else {
        return false;
      }
    }
  }
  *aggregated_value = sum;
  return true;
}

SuperVersion* DBImpl::GetAndRefSuperVersion(ColumnFamilyData* cfd) {
  // TODO(ljin): consider using GetReferencedSuperVersion() directly
  return cfd->GetThreadLocalSuperVersion(&mutex_);
}

// REQUIRED: this function should only be called on the write thread or if the
// mutex is held.
SuperVersion* DBImpl::GetAndRefSuperVersion(uint32_t column_family_id) {
  auto column_family_set = versions_->GetColumnFamilySet();
  auto cfd = column_family_set->GetColumnFamily(column_family_id);
  if (!cfd) {
    return nullptr;
  }

  return GetAndRefSuperVersion(cfd);
}

// REQUIRED:  mutex is NOT held
SuperVersion* DBImpl::GetAndRefSuperVersionUnlocked(uint32_t column_family_id) {
  ColumnFamilyData* cfd;
  {
    InstrumentedMutexLock l(&mutex_);
    auto column_family_set = versions_->GetColumnFamilySet();
    cfd = column_family_set->GetColumnFamily(column_family_id);
  }

  if (!cfd) {
    return nullptr;
  }

  return GetAndRefSuperVersion(cfd);
}

void DBImpl::ReturnAndCleanupSuperVersion(ColumnFamilyData* cfd,
                                          SuperVersion* sv) {
  bool unref_sv = !cfd->ReturnThreadLocalSuperVersion(sv);

  if (unref_sv) {
    // Release SuperVersion
    if (sv->Unref()) {
      {
        InstrumentedMutexLock l(&mutex_);
        sv->Cleanup();
      }
      delete sv;
      RecordTick(stats_.get(), NUMBER_SUPERVERSION_CLEANUPS);
    }
    RecordTick(stats_.get(), NUMBER_SUPERVERSION_RELEASES);
  }
}

// REQUIRED: this function should only be called on the write thread.
void DBImpl::ReturnAndCleanupSuperVersion(uint32_t column_family_id,
                                          SuperVersion* sv) {
  auto column_family_set = versions_->GetColumnFamilySet();
  auto cfd = column_family_set->GetColumnFamily(column_family_id);

  // If SuperVersion is held, and we successfully fetched a cfd using
  // GetAndRefSuperVersion(), it must still exist.
  assert(cfd != nullptr);
  ReturnAndCleanupSuperVersion(cfd, sv);
}

// REQUIRED: Mutex should NOT be held.
void DBImpl::ReturnAndCleanupSuperVersionUnlocked(uint32_t column_family_id,
                                                  SuperVersion* sv) {
  ColumnFamilyData* cfd;
  {
    InstrumentedMutexLock l(&mutex_);
    auto column_family_set = versions_->GetColumnFamilySet();
    cfd = column_family_set->GetColumnFamily(column_family_id);
  }

  // If SuperVersion is held, and we successfully fetched a cfd using
  // GetAndRefSuperVersion(), it must still exist.
  assert(cfd != nullptr);
  ReturnAndCleanupSuperVersion(cfd, sv);
}

// REQUIRED: this function should only be called on the write thread or if the
// mutex is held.
ColumnFamilyHandle* DBImpl::GetColumnFamilyHandle(uint32_t column_family_id) {
  ColumnFamilyMemTables* cf_memtables = column_family_memtables_.get();

  if (!cf_memtables->Seek(column_family_id)) {
    return nullptr;
  }

  return cf_memtables->GetColumnFamilyHandle();
}

// REQUIRED: mutex is NOT held.
ColumnFamilyHandle* DBImpl::GetColumnFamilyHandleUnlocked(
    uint32_t column_family_id) {
  ColumnFamilyMemTables* cf_memtables = column_family_memtables_.get();

  InstrumentedMutexLock l(&mutex_);

  if (!cf_memtables->Seek(column_family_id)) {
    return nullptr;
  }

  return cf_memtables->GetColumnFamilyHandle();
}

Status DBImpl::Import(const std::string& source_dir) {
  const auto seqno = versions_->LastSequence();
  FlushOptions options;
  RETURN_NOT_OK(Flush(options));
  VersionEdit edit;
  auto status = versions_->Import(source_dir, seqno, &edit);
  if (!status.ok()) {
    return status;
  }
  return ApplyVersionEdit(&edit);
}

bool DBImpl::AreWritesStopped() {
  return write_controller_.IsStopped();
}

bool DBImpl::NeedsDelay() {
  return write_controller_.NeedsDelay();
}

Result<std::string> DBImpl::GetMiddleKey() {
  InstrumentedMutexLock lock(&mutex_);
  return default_cf_handle_->cfd()->current()->GetMiddleKey();
}

yb::Result<TableReader*> DBImpl::TEST_GetLargestSstTableReader() {
  InstrumentedMutexLock lock(&mutex_);
  return default_cf_handle_->cfd()->current()->TEST_GetLargestSstTableReader();
}

void DBImpl::TEST_SwitchMemtable() {
  std::lock_guard<InstrumentedMutex> lock(mutex_);
  WriteContext context;
  CHECK_OK(SwitchMemtable(default_cf_handle_->cfd(), &context));
}

void DBImpl::GetApproximateSizes(ColumnFamilyHandle* column_family,
                                 const Range* range, int n, uint64_t* sizes,
                                 bool include_memtable) {
  Version* v;
  auto cfh = down_cast<ColumnFamilyHandleImpl*>(column_family);
  auto cfd = cfh->cfd();
  SuperVersion* sv = GetAndRefSuperVersion(cfd);
  v = sv->current;

  for (int i = 0; i < n; i++) {
    // Convert user_key into a corresponding internal key.
    InternalKey k1(range[i].start, kMaxSequenceNumber, kValueTypeForSeek);
    InternalKey k2(range[i].limit, kMaxSequenceNumber, kValueTypeForSeek);
    sizes[i] = versions_->ApproximateSize(v, k1.Encode(), k2.Encode());
    if (include_memtable) {
      sizes[i] += sv->mem->ApproximateSize(k1.Encode(), k2.Encode());
      sizes[i] += sv->imm->ApproximateSize(k1.Encode(), k2.Encode());
    }
  }

  ReturnAndCleanupSuperVersion(cfd, sv);
}

#ifndef ROCKSDB_LITE
Status DBImpl::GetUpdatesSince(
    SequenceNumber seq, unique_ptr<TransactionLogIterator>* iter,
    const TransactionLogIterator::ReadOptions& read_options) {

  RecordTick(stats_.get(), GET_UPDATES_SINCE_CALLS);
  if (seq > versions_->LastSequence()) {
    return STATUS(NotFound, "Requested sequence not yet written in the db");
  }
  return wal_manager_.GetUpdatesSince(seq, iter, read_options, versions_.get());
}

Status DBImpl::DeleteFile(std::string name) {
  uint64_t number;
  FileType type;
  WalFileType log_type;
  if (!ParseFileName(name, &number, &type, &log_type) ||
      (type != kTableFile && type != kLogFile)) {
    RLOG(InfoLogLevel::ERROR_LEVEL, db_options_.info_log,
        "DeleteFile %s failed.\n", name.c_str());
    return STATUS(InvalidArgument, "Invalid file name");
  }

  Status status;
  if (type == kLogFile) {
    // Only allow deleting archived log files
    if (log_type != kArchivedLogFile) {
      RLOG(InfoLogLevel::ERROR_LEVEL, db_options_.info_log,
          "DeleteFile %s failed - not archived log.\n",
          name.c_str());
      return STATUS(NotSupported, "Delete only supported for archived logs");
    }
    status = env_->DeleteFile(db_options_.wal_dir + "/" + name.c_str());
    if (!status.ok()) {
      RLOG(InfoLogLevel::ERROR_LEVEL, db_options_.info_log,
          "DeleteFile %s failed -- %s.\n",
          name.c_str(), status.ToString().c_str());
    }
    return status;
  }

  int level;
  FileMetaData* metadata;
  ColumnFamilyData* cfd;
  VersionEdit edit;
  JobContext job_context(next_job_id_.fetch_add(1), true);
  {
    InstrumentedMutexLock l(&mutex_);
    // Delete file is infrequent operation, so could just busy wait here.
    while (versions_->has_manifest_writers()) {
      mutex_.unlock();
      std::this_thread::sleep_for(10ms);
      mutex_.lock();
    }

    status = versions_->GetMetadataForFile(number, &level, &metadata, &cfd);
    if (!status.ok()) {
      RLOG(InfoLogLevel::WARN_LEVEL, db_options_.info_log,
          "DeleteFile %s failed. File not found\n", name.c_str());
      job_context.Clean();
      return STATUS(InvalidArgument, "File not found");
    }
    assert(level < cfd->NumberLevels());

    // If the file is being compacted no need to delete.
    if (metadata->being_compacted) {
      RLOG(InfoLogLevel::INFO_LEVEL, db_options_.info_log,
          "DeleteFile %s Skipped. File about to be compacted\n", name.c_str());
      job_context.Clean();
      return Status::OK();
    }

    // Only the files in the last level can be deleted externally.
    // This is to make sure that any deletion tombstones are not
    // lost. Check that the level passed is the last level.
    auto* vstoreage = cfd->current()->storage_info();
    for (int i = level + 1; i < cfd->NumberLevels(); i++) {
      if (vstoreage->NumLevelFiles(i) != 0) {
        RLOG(InfoLogLevel::WARN_LEVEL, db_options_.info_log,
            "DeleteFile %s FAILED. File not in last level\n", name.c_str());
        job_context.Clean();
        return STATUS(InvalidArgument, "File not in last level");
      }
    }
    // if level == 0, it has to be the oldest file
    if (level == 0 &&
        vstoreage->LevelFiles(0).back()->fd.GetNumber() != number) {
      RLOG(InfoLogLevel::WARN_LEVEL, db_options_.info_log,
          "DeleteFile %s failed ---"
          " target file in level 0 must be the oldest. Expected: %" PRIu64, name.c_str(), number);
      job_context.Clean();
      return STATUS(InvalidArgument, "File in level 0, but not oldest");
    }

    TEST_SYNC_POINT("DBImpl::DeleteFile:DecidedToDelete");

    metadata->being_deleted = true;

    edit.SetColumnFamily(cfd->GetID());
    edit.DeleteFile(level, number);
    status = versions_->LogAndApply(cfd, *cfd->GetLatestMutableCFOptions(),
                                    &edit, &mutex_, directories_.GetDbDir());
    if (status.ok()) {
      InstallSuperVersionAndScheduleWorkWrapper(
          cfd, &job_context, *cfd->GetLatestMutableCFOptions());
    }
    FindObsoleteFiles(&job_context, false);
  }  // lock released here

  LogFlush(db_options_.info_log);
  // remove files outside the db-lock
  if (job_context.HaveSomethingToDelete()) {
    // Call PurgeObsoleteFiles() without holding mutex.
    PurgeObsoleteFiles(job_context);
  }
  job_context.Clean();

  FilesChanged();

  return status;
}

Status DBImpl::DeleteFilesInRange(ColumnFamilyHandle* column_family,
                                  const Slice* begin, const Slice* end) {
  Status status;
  auto cfh = down_cast<ColumnFamilyHandleImpl*>(column_family);
  ColumnFamilyData* cfd = cfh->cfd();
  VersionEdit edit;
  std::vector<FileMetaData*> deleted_files;
  JobContext job_context(next_job_id_.fetch_add(1), true);
  {
    InstrumentedMutexLock l(&mutex_);
    Version* input_version = cfd->current();

    auto* vstorage = input_version->storage_info();
    for (int i = 1; i < cfd->NumberLevels(); i++) {
      if (vstorage->LevelFiles(i).empty() ||
          !vstorage->OverlapInLevel(i, begin, end)) {
        continue;
      }
      std::vector<FileMetaData*> level_files;
      InternalKey begin_storage, end_storage, *begin_key, *end_key;
      if (begin == nullptr) {
        begin_key = nullptr;
      } else {
        begin_storage = InternalKey::MaxPossibleForUserKey(*begin);
        begin_key = &begin_storage;
      }
      if (end == nullptr) {
        end_key = nullptr;
      } else {
        end_storage = InternalKey::MinPossibleForUserKey(*end);
        end_key = &end_storage;
      }

      vstorage->GetOverlappingInputs(i, begin_key, end_key, &level_files, -1,
                                     nullptr, false);
      FileMetaData* level_file;
      for (uint32_t j = 0; j < level_files.size(); j++) {
        level_file = level_files[j];
        if (((begin == nullptr) ||
             (cfd->internal_comparator()->user_comparator()->Compare(
                  level_file->smallest.key.user_key(), *begin) >= 0)) &&
            ((end == nullptr) ||
             (cfd->internal_comparator()->user_comparator()->Compare(
                  level_file->largest.key.user_key(), *end) <= 0))) {
          if (level_file->being_compacted) {
            continue;
          }
          edit.SetColumnFamily(cfd->GetID());
          edit.DeleteFile(i, level_file->fd.GetNumber());
          deleted_files.push_back(level_file);
          level_file->being_compacted = true;
        }
      }
    }
    if (edit.GetDeletedFiles().empty()) {
      job_context.Clean();
      return Status::OK();
    }
    input_version->Ref();
    status = versions_->LogAndApply(cfd, *cfd->GetLatestMutableCFOptions(),
                                    &edit, &mutex_, directories_.GetDbDir());
    if (status.ok()) {
      InstallSuperVersionAndScheduleWorkWrapper(
          cfd, &job_context, *cfd->GetLatestMutableCFOptions());
    }
    for (auto* deleted_file : deleted_files) {
      deleted_file->being_compacted = false;
    }
    input_version->Unref();
    FindObsoleteFiles(&job_context, false);
  }  // lock released here

  LogFlush(db_options_.info_log);
  // remove files outside the db-lock
  if (job_context.HaveSomethingToDelete()) {
    // Call PurgeObsoleteFiles() without holding mutex.
    PurgeObsoleteFiles(job_context);
  }
  job_context.Clean();
  return status;
}

void DBImpl::GetLiveFilesMetaData(std::vector<LiveFileMetaData>* metadata) {
  InstrumentedMutexLock l(&mutex_);
  versions_->GetLiveFilesMetaData(metadata);
}

UserFrontierPtr DBImpl::GetFlushedFrontier() {
  InstrumentedMutexLock l(&mutex_);
  auto result = versions_->FlushedFrontier();
  if (result) {
    return result->Clone();
  }
  std::vector<LiveFileMetaData> files;
  versions_->GetLiveFilesMetaData(&files);
  UserFrontierPtr accumulated;
  for (const auto& file : files) {
    if (!file.imported) {
      UserFrontier::Update(
          file.largest.user_frontier.get(), UpdateUserValueType::kLargest, &accumulated);
    }
  }
  return accumulated;
}

UserFrontierPtr DBImpl::CalcMemTableFrontier(UpdateUserValueType frontier_type) {
  InstrumentedMutexLock l(&mutex_);
  auto cfd = default_cf_handle_->cfd();
  return cfd->imm()->GetFrontier(cfd->mem()->GetFrontier(frontier_type), frontier_type);
}

UserFrontierPtr DBImpl::GetMutableMemTableFrontier(UpdateUserValueType type) {
  InstrumentedMutexLock l(&mutex_);
  UserFrontierPtr accumulated;
  for (auto cfd : *versions_->GetColumnFamilySet()) {
    if (cfd) {
      const auto* mem = cfd->mem();
      if (mem) {
        if (!cfd->IsDropped() && cfd->imm()->NumNotFlushed() == 0 && !mem->IsEmpty()) {
          auto frontier = mem->GetFrontier(type);
          if (frontier) {
            UserFrontier::Update(frontier.get(), type, &accumulated);
          } else {
            YB_LOG_EVERY_N_SECS(DFATAL, 5)
                << db_options_.log_prefix << "[" << cfd->GetName()
                << "] " << ToString(type) << " frontier is not initialized for non-empty MemTable";
          }
        }
      } else {
        YB_LOG_EVERY_N_SECS(WARNING, 5) << db_options_.log_prefix
                                        << "[" << cfd->GetName()
                                        << "] mem is expected to be non-nullptr here";
      }
    } else {
      YB_LOG_EVERY_N_SECS(WARNING, 5) << db_options_.log_prefix
                                      << "cfd is expected to be non-nullptr here";
    }
  }
  return accumulated;
}

Status DBImpl::ApplyVersionEdit(VersionEdit* edit) {
  auto cfd = versions_->GetColumnFamilySet()->GetDefault();
  std::unique_ptr<SuperVersion> superversion_to_free_after_unlock_because_of_install;
  std::unique_ptr<SuperVersion> superversion_to_free_after_unlock_because_of_unref;
  InstrumentedMutexLock lock(&mutex_);
  auto current_sv = cfd->GetSuperVersion()->Ref();
  auto se = yb::ScopeExit([&superversion_to_free_after_unlock_because_of_unref, current_sv]() {
    if (current_sv->Unref()) {
      current_sv->Cleanup();
      superversion_to_free_after_unlock_because_of_unref.reset(current_sv);
    }
  });
  auto status = versions_->LogAndApply(cfd, current_sv->mutable_cf_options, edit, &mutex_);
  if (!status.ok()) {
    return status;
  }
  superversion_to_free_after_unlock_because_of_install = cfd->InstallSuperVersion(
      new SuperVersion(), &mutex_);

  return Status::OK();
}

Status DBImpl::ModifyFlushedFrontier(UserFrontierPtr frontier, FrontierModificationMode mode) {
  VersionEdit edit;
  edit.ModifyFlushedFrontier(std::move(frontier), mode);
  return ApplyVersionEdit(&edit);
}

void DBImpl::GetColumnFamilyMetaData(
    ColumnFamilyHandle* column_family,
    ColumnFamilyMetaData* cf_meta) {
  assert(column_family);
  auto* cfd = down_cast<ColumnFamilyHandleImpl*>(column_family)->cfd();
  auto* sv = GetAndRefSuperVersion(cfd);
  sv->current->GetColumnFamilyMetaData(cf_meta);
  ReturnAndCleanupSuperVersion(cfd, sv);
}

#endif  // ROCKSDB_LITE

Status DBImpl::CheckConsistency() {
  mutex_.AssertHeld();
  std::vector<LiveFileMetaData> metadata;
  versions_->GetLiveFilesMetaData(&metadata);

  std::string corruption_messages;
  for (const auto& md : metadata) {
    std::string base_file_path = md.FullName();
    uint64_t base_fsize = 0;
    Status s = env_->GetFileSize(base_file_path, &base_fsize);
    if (!s.ok() &&
        env_->GetFileSize(Rocks2LevelTableFileName(base_file_path), &base_fsize).ok()) {
      s = Status::OK();
    }
    if (!s.ok()) {
      corruption_messages +=
          "Can't access " + md.Name() + ": " + s.ToString() + "\n";
    } else if (base_fsize != md.base_size) {
      corruption_messages += "Sst base file size mismatch: " + base_file_path +
                             ". Size recorded in manifest " +
                             ToString(md.base_size) + ", actual size " +
                             ToString(base_fsize) + "\n";
    }
    if (md.total_size > md.base_size) {
      const std::string data_file_path = TableBaseToDataFileName(base_file_path);
      uint64_t data_fsize = 0;
      s = env_->GetFileSize(data_file_path, &data_fsize);
      const uint64_t md_data_size = md.total_size - md.base_size;
      if (!s.ok()) {
        corruption_messages +=
            "Can't access " + data_file_path + ": " + s.ToString() + "\n";
      } else if (data_fsize != md_data_size) {
        corruption_messages += "Sst data file size mismatch: " + data_file_path +
            ". Data size based on total and base size recorded in manifest " +
            ToString(md_data_size) + ", actual data size " +
            ToString(data_fsize) + "\n";
      }
    }
  }
  if (corruption_messages.size() == 0) {
    return Status::OK();
  } else {
    return STATUS(Corruption, corruption_messages);
  }
}

Status DBImpl::GetDbIdentity(std::string* identity) const {
  std::string idfilename = IdentityFileName(dbname_);
  const EnvOptions soptions;
  unique_ptr<SequentialFileReader> id_file_reader;
  Status s;
  {
    unique_ptr<SequentialFile> idfile;
    s = env_->NewSequentialFile(idfilename, &idfile, soptions);
    if (!s.ok()) {
      return s;
    }
    id_file_reader.reset(new SequentialFileReader(std::move(idfile)));
  }

  uint64_t file_size;
  s = env_->GetFileSize(idfilename, &file_size);
  if (!s.ok()) {
    return s;
  }
  uint8_t* buffer = reinterpret_cast<uint8_t*>(alloca(file_size));
  Slice id;
  s = id_file_reader->Read(static_cast<size_t>(file_size), &id, buffer);
  if (!s.ok()) {
    return s;
  }
  identity->assign(id.cdata(), id.size());
  // If last character is '\n' remove it from identity
  if (!identity->empty() && identity->back() == '\n') {
    identity->pop_back();
  }
  return s;
}

// Default implementations of convenience methods that subclasses of DB
// can call if they wish
Status DB::Put(const WriteOptions& opt, ColumnFamilyHandle* column_family,
               const Slice& key, const Slice& value) {
  // Pre-allocate size of write batch conservatively.
  // 8 bytes are taken by header, 4 bytes for count, 1 byte for type,
  // and we allocate 11 extra bytes for key length, as well as value length.
  WriteBatch batch(key.size() + value.size() + 24);
  batch.Put(column_family, key, value);
  return Write(opt, &batch);
}

Status DB::Delete(const WriteOptions& opt, ColumnFamilyHandle* column_family,
                  const Slice& key) {
  WriteBatch batch;
  batch.Delete(column_family, key);
  return Write(opt, &batch);
}

Status DB::SingleDelete(const WriteOptions& opt,
                        ColumnFamilyHandle* column_family, const Slice& key) {
  WriteBatch batch;
  batch.SingleDelete(column_family, key);
  return Write(opt, &batch);
}

Status DB::Merge(const WriteOptions& opt, ColumnFamilyHandle* column_family,
                 const Slice& key, const Slice& value) {
  WriteBatch batch;
  batch.Merge(column_family, key, value);
  return Write(opt, &batch);
}

// Default implementation -- returns not supported status
Status DB::CreateColumnFamily(const ColumnFamilyOptions& cf_options,
                              const std::string& column_family_name,
                              ColumnFamilyHandle** handle) {
  return STATUS(NotSupported, "");
}
Status DB::DropColumnFamily(ColumnFamilyHandle* column_family) {
  return STATUS(NotSupported, "");
}

DB::~DB() { }

Status DB::Open(const Options& options, const std::string& dbname, DB** dbptr) {
  DBOptions db_options(options);
  ColumnFamilyOptions cf_options(options);
  std::vector<ColumnFamilyDescriptor> column_families;
  column_families.push_back(
      ColumnFamilyDescriptor(kDefaultColumnFamilyName, cf_options));
  std::vector<ColumnFamilyHandle*> handles;
  Status s = DB::Open(db_options, dbname, column_families, &handles, dbptr);
  if (s.ok()) {
    assert(handles.size() == 1);
    // i can delete the handle since DBImpl is always holding a reference to
    // default column family
    delete handles[0];
  }
  return s;
}

Status DB::Open(const DBOptions& db_options, const std::string& dbname,
                const std::vector<ColumnFamilyDescriptor>& column_families,
                std::vector<ColumnFamilyHandle*>* handles, DB** dbptr) {
  Status s = SanitizeOptionsByTable(db_options, column_families);
  if (!s.ok()) {
    return s;
  }

  for (auto& cfd : column_families) {
    s = CheckCompressionSupported(cfd.options);
    if (s.ok() && db_options.allow_concurrent_memtable_write) {
      s = CheckConcurrentWritesSupported(cfd.options);
    }
    if (!s.ok()) {
      return s;
    }
    if (db_options.db_paths.size() > 1) {
      if ((cfd.options.compaction_style != kCompactionStyleUniversal) &&
          (cfd.options.compaction_style != kCompactionStyleLevel)) {
        return STATUS(NotSupported,
            "More than one DB paths are only supported in "
            "universal and level compaction styles. ");
      }
    }
  }

  if (db_options.db_paths.size() > 4) {
    return STATUS(NotSupported,
        "More than four DB paths are not supported yet. ");
  }

  *dbptr = nullptr;
  handles->clear();

  size_t max_write_buffer_size = 0;
  for (auto cf : column_families) {
    max_write_buffer_size =
        std::max(max_write_buffer_size, cf.options.write_buffer_size);
  }

  DBImpl* impl = new DBImpl(db_options, dbname);
  for (auto db_path : impl->db_options_.db_paths) {
    s = impl->env_->CreateDirIfMissing(db_path.path);
    if (!s.ok()) {
      break;
    }
  }
  // WAL dir could be inside other paths, so we create it after.
  if (s.ok()) {
    s = impl->env_->CreateDirIfMissing(impl->db_options_.wal_dir);
  }

  if (!s.ok()) {
    delete impl;
    return s;
  }

  s = impl->CreateArchivalDirectory();
  if (!s.ok()) {
    delete impl;
    return s;
  }
  impl->mutex_.Lock();
  // Handles create_if_missing, error_if_exists
  s = impl->Recover(column_families);
  if (s.ok()) {
    uint64_t new_log_number = impl->versions_->NewFileNumber();
    unique_ptr<WritableFile> lfile;
    EnvOptions soptions(db_options);
    EnvOptions opt_env_options =
        impl->db_options_.env->OptimizeForLogWrite(soptions, impl->db_options_);
    s = NewWritableFile(impl->db_options_.env,
                        LogFileName(impl->db_options_.wal_dir, new_log_number),
                        &lfile, opt_env_options);
    if (s.ok()) {
      lfile->SetPreallocationBlockSize((max_write_buffer_size / 10) + max_write_buffer_size);
      impl->logfile_number_ = new_log_number;
      unique_ptr<WritableFileWriter> file_writer(
          new WritableFileWriter(std::move(lfile), opt_env_options));
      impl->logs_.emplace_back(
          new_log_number,
          new log::Writer(std::move(file_writer), new_log_number,
                          impl->db_options_.recycle_log_file_num > 0));

      // set column family handles
      for (auto cf : column_families) {
        auto cfd =
            impl->versions_->GetColumnFamilySet()->GetColumnFamily(cf.name);
        if (cfd != nullptr) {
          handles->push_back(
              new ColumnFamilyHandleImpl(cfd, impl, &impl->mutex_));
        } else {
          if (db_options.create_missing_column_families) {
            // missing column family, create it
            ColumnFamilyHandle* handle;
            impl->mutex_.Unlock();
            s = impl->CreateColumnFamily(cf.options, cf.name, &handle);
            impl->mutex_.Lock();
            if (s.ok()) {
              handles->push_back(handle);
            } else {
              break;
            }
          } else {
            s = STATUS(InvalidArgument, "Column family not found: ", cf.name);
            break;
          }
        }
      }
    }
    if (s.ok()) {
      for (auto cfd : *impl->versions_->GetColumnFamilySet()) {
        impl->InstallSuperVersionAndScheduleWork(cfd, nullptr, *cfd->GetLatestMutableCFOptions());
      }
      impl->alive_log_files_.push_back(
          DBImpl::LogFileNumberSize(impl->logfile_number_));
      impl->DeleteObsoleteFiles();
      s = impl->directories_.GetDbDir()->Fsync();
    }
  }

  if (s.ok()) {
    for (auto cfd : *impl->versions_->GetColumnFamilySet()) {
      if (cfd->ioptions()->compaction_style == kCompactionStyleFIFO) {
        auto* vstorage = cfd->current()->storage_info();
        for (int i = 1; i < vstorage->num_levels(); ++i) {
          int num_files = vstorage->NumLevelFiles(i);
          if (num_files > 0) {
            s = STATUS(InvalidArgument,
                "Not all files are at level 0. Cannot "
                "open with FIFO compaction style.");
            break;
          }
        }
      }
      if (!cfd->mem()->IsSnapshotSupported()) {
        impl->is_snapshot_supported_ = false;
      }
      if (cfd->ioptions()->merge_operator != nullptr &&
          !cfd->mem()->IsMergeOperatorSupported()) {
        s = STATUS(InvalidArgument,
            "The memtable of column family %s does not support merge operator "
            "its options.merge_operator is non-null", cfd->GetName().c_str());
      }
      if (!s.ok()) {
        break;
      }
    }
  }
  TEST_SYNC_POINT("DBImpl::Open:Opened");
  Status persist_options_status;
  if (s.ok()) {
    // Persist RocksDB Options before scheduling the compaction.
    // The WriteOptionsFile() will release and lock the mutex internally.
    persist_options_status = impl->WriteOptionsFile();

    *dbptr = impl;
    impl->opened_successfully_ = true;
    impl->MaybeScheduleFlushOrCompaction();
  }
  impl->mutex_.Unlock();

  auto sfm = static_cast<SstFileManagerImpl*>(
      impl->db_options_.sst_file_manager.get());
  if (s.ok() && sfm) {
    // Notify SstFileManager about all sst files that already exist in
    // db_paths[0] when the DB is opened.
    auto& db_path = impl->db_options_.db_paths[0];
    std::vector<std::string> existing_files;
    RETURN_NOT_OK(impl->db_options_.env->GetChildren(db_path.path, &existing_files));
    for (auto& file_name : existing_files) {
      uint64_t file_number;
      FileType file_type;
      std::string file_path = db_path.path + "/" + file_name;
      if (ParseFileName(file_name, &file_number, &file_type) &&
          (file_type == kTableFile || file_type == kTableSBlockFile)) {
        RETURN_NOT_OK(sfm->OnAddFile(file_path));
      }
    }
  }

  if (s.ok()) {
    LogFlush(impl->db_options_.info_log);
    if (!persist_options_status.ok()) {
      if (db_options.fail_if_options_file_error) {
        s = STATUS(IOError,
            "DB::Open() failed --- Unable to persist Options file",
            persist_options_status.ToString());
      }
      RWARN(impl->db_options_.info_log,
          "Unable to persist options in DB::Open() -- %s",
          persist_options_status.ToString().c_str());
    }
  }
  if (!s.ok()) {
    for (auto* h : *handles) {
      delete h;
    }
    handles->clear();
    delete impl;
    *dbptr = nullptr;
  } else if (impl) {
    impl->SetSSTFileTickers();
  }

  return s;
}

yb::Result<std::unique_ptr<DB>> DB::Open(const Options& options, const std::string& name) {
  DB* db = nullptr;
  Status status = Open(options, name, &db);
  if (!status.ok()) {
    delete db;
    return status;
  }
  return std::unique_ptr<DB>(db);
}

Status DB::ListColumnFamilies(const DBOptions& db_options,
                              const std::string& name,
                              std::vector<std::string>* column_families) {
  return VersionSet::ListColumnFamilies(column_families,
                                        name,
                                        db_options.boundary_extractor.get(),
                                        db_options.env);
}

Snapshot::~Snapshot() {
}

Status DestroyDB(const std::string& dbname, const Options& options) {
  const InternalKeyComparator comparator(options.comparator);
  const Options& soptions(SanitizeOptions(dbname, &comparator, options));
  Env* env = soptions.env;
  std::vector<std::string> filenames;

  // Ignore error in case directory does not exist
  env->GetChildrenWarnNotOk(dbname, &filenames);

  FileLock* lock;
  const std::string lockname = LockFileName(dbname);
  Status result = env->LockFile(lockname, &lock);
  if (result.ok()) {
    uint64_t number;
    FileType type;
    InfoLogPrefix info_log_prefix(!options.db_log_dir.empty(), dbname);
    for (size_t i = 0; i < filenames.size(); i++) {
      if (ParseFileName(filenames[i], &number, info_log_prefix.prefix, &type) &&
          type != kDBLockFile) {  // Lock file will be deleted at end
        Status del;
        std::string path_to_delete = dbname + "/" + filenames[i];
        if (type == kMetaDatabase) {
          del = DestroyDB(path_to_delete, options);
        } else if (type == kTableFile || type == kTableSBlockFile) {
          del = DeleteSSTFile(&options, path_to_delete, 0);
        } else {
          del = env->DeleteFile(path_to_delete);
        }
        if (result.ok() && !del.ok()) {
          result = del;
        }
      }
    }

    for (size_t path_id = 0; path_id < options.db_paths.size(); path_id++) {
      const auto& db_path = options.db_paths[path_id];
      env->GetChildrenWarnNotOk(db_path.path, &filenames);
      for (size_t i = 0; i < filenames.size(); i++) {
        if (ParseFileName(filenames[i], &number, &type) &&
            // Lock file will be deleted at end
            (type == kTableFile || type == kTableSBlockFile)) {
          std::string table_path = db_path.path + "/" + filenames[i];
          Status del = DeleteSSTFile(&options, table_path,
                                     static_cast<uint32_t>(path_id));
          if (result.ok() && !del.ok()) {
            result = del;
          }
        }
      }
    }

    std::vector<std::string> walDirFiles;
    std::string archivedir = ArchivalDirectory(dbname);
    if (dbname != soptions.wal_dir) {
      env->GetChildrenWarnNotOk(soptions.wal_dir, &walDirFiles);
      archivedir = ArchivalDirectory(soptions.wal_dir);
    }

    // Delete log files in the WAL dir
    for (const auto& file : walDirFiles) {
      if (ParseFileName(file, &number, &type) && type == kLogFile) {
        Status del = env->DeleteFile(soptions.wal_dir + "/" + file);
        if (result.ok() && !del.ok()) {
          result = del;
        }
      }
    }

    // ignore case where no archival directory is present.
    if (env->FileExists(archivedir).ok()) {
      std::vector<std::string> archiveFiles;
      env->GetChildrenWarnNotOk(archivedir, &archiveFiles);
      // Delete archival files.
      for (size_t i = 0; i < archiveFiles.size(); ++i) {
        if (ParseFileName(archiveFiles[i], &number, &type) &&
          type == kLogFile) {
          Status del = env->DeleteFile(archivedir + "/" + archiveFiles[i]);
          if (result.ok() && !del.ok()) {
            result = del;
          }
        }
      }

      WARN_NOT_OK(env->DeleteDir(archivedir), "Failed to cleanup dir " + archivedir);
    }
    WARN_NOT_OK(env->UnlockFile(lock), "Unlock file failed");
    env->CleanupFile(lockname);
    if (env->FileExists(dbname).ok()) {
      WARN_NOT_OK(env->DeleteDir(dbname), "Failed to cleanup dir " + dbname);
    }
    if (env->FileExists(soptions.wal_dir).ok()) {
      WARN_NOT_OK(env->DeleteDir(soptions.wal_dir),
                  "Failed to cleanup wal dir " + soptions.wal_dir);
    }
  }
  return result;
}

Status DBImpl::WriteOptionsFile() {
#ifndef ROCKSDB_LITE
  mutex_.AssertHeld();

  std::vector<std::string> cf_names;
  std::vector<ColumnFamilyOptions> cf_opts;

  // This part requires mutex to protect the column family options
  GetColumnFamiliesOptionsUnlocked(&cf_names, &cf_opts);

  // Unlock during expensive operations.  New writes cannot get here
  // because the single write thread ensures all new writes get queued.
  mutex_.Unlock();

  std::string file_name =
      TempOptionsFileName(GetName(), versions_->NewFileNumber());
  Status s = PersistRocksDBOptions(GetDBOptions(), cf_names, cf_opts, file_name,
                                   GetEnv());

  if (s.ok()) {
    s = RenameTempFileToOptionsFile(file_name);
  }
  mutex_.Lock();
  return s;
#else
  return Status::OK();
#endif  // !ROCKSDB_LITE
}

#ifndef ROCKSDB_LITE
namespace {
void DeleteOptionsFilesHelper(const std::map<uint64_t, std::string>& filenames,
                              const size_t num_files_to_keep,
                              const std::shared_ptr<Logger>& info_log,
                              Env* env) {
  if (filenames.size() <= num_files_to_keep) {
    return;
  }
  for (auto iter = std::next(filenames.begin(), num_files_to_keep);
       iter != filenames.end(); ++iter) {
    if (!env->DeleteFile(iter->second).ok()) {
      RWARN(info_log, "Unable to delete options file %s", iter->second.c_str());
    }
  }
}
}  // namespace
#endif  // !ROCKSDB_LITE

Status DBImpl::DeleteObsoleteOptionsFiles() {
#ifndef ROCKSDB_LITE
  std::vector<std::string> filenames;
  // use ordered map to store keep the filenames sorted from the newest
  // to the oldest.
  std::map<uint64_t, std::string> options_filenames;
  Status s;
  s = GetEnv()->GetChildren(GetName(), &filenames);
  if (!s.ok()) {
    return s;
  }
  for (auto& filename : filenames) {
    uint64_t file_number;
    FileType type;
    if (ParseFileName(filename, &file_number, &type) && type == kOptionsFile) {
      options_filenames.insert(
          {std::numeric_limits<uint64_t>::max() - file_number,
           GetName() + "/" + filename});
    }
  }

  // Keeps the latest 2 Options file
  const size_t kNumOptionsFilesKept = 2;
  DeleteOptionsFilesHelper(options_filenames, kNumOptionsFilesKept,
                           db_options_.info_log, GetEnv());
  return Status::OK();
#else
  return Status::OK();
#endif  // !ROCKSDB_LITE
}

Status DBImpl::RenameTempFileToOptionsFile(const std::string& file_name) {
#ifndef ROCKSDB_LITE
  Status s;
  std::string options_file_name =
      OptionsFileName(GetName(), versions_->NewFileNumber());
  // Retry if the file name happen to conflict with an existing one.
  s = GetEnv()->RenameFile(file_name, options_file_name);

  WARN_NOT_OK(DeleteObsoleteOptionsFiles(), "Failed to cleanup obsolete options file");
  return s;
#else
  return Status::OK();
#endif  // !ROCKSDB_LITE
}

#ifndef ROCKSDB_LITE
SequenceNumber DBImpl::GetEarliestMemTableSequenceNumber(SuperVersion* sv,
                                                         bool include_history) {
  // Find the earliest sequence number that we know we can rely on reading
  // from the memtable without needing to check sst files.
  SequenceNumber earliest_seq =
      sv->imm->GetEarliestSequenceNumber(include_history);
  if (earliest_seq == kMaxSequenceNumber) {
    earliest_seq = sv->mem->GetEarliestSequenceNumber();
  }
  assert(sv->mem->GetEarliestSequenceNumber() >= earliest_seq);

  return earliest_seq;
}
#endif  // ROCKSDB_LITE

#ifndef ROCKSDB_LITE
Status DBImpl::GetLatestSequenceForKey(SuperVersion* sv, const Slice& key,
                                       bool cache_only, SequenceNumber* seq,
                                       bool* found_record_for_key) {
  Status s;
  MergeContext merge_context;

  SequenceNumber current_seq = versions_->LastSequence();
  LookupKey lkey(key, current_seq);

  *seq = kMaxSequenceNumber;
  *found_record_for_key = false;

  // Check if there is a record for this key in the latest memtable
  sv->mem->Get(lkey, nullptr, &s, &merge_context, seq);

  if (!(s.ok() || s.IsNotFound() || s.IsMergeInProgress())) {
    // unexpected error reading memtable.
    RLOG(InfoLogLevel::ERROR_LEVEL, db_options_.info_log,
        "Unexpected status returned from MemTable::Get: %s\n",
        s.ToString().c_str());

    return s;
  }

  if (*seq != kMaxSequenceNumber) {
    // Found a sequence number, no need to check immutable memtables
    *found_record_for_key = true;
    return Status::OK();
  }

  // Check if there is a record for this key in the immutable memtables
  sv->imm->Get(lkey, nullptr, &s, &merge_context, seq);

  if (!(s.ok() || s.IsNotFound() || s.IsMergeInProgress())) {
    // unexpected error reading memtable.
    RLOG(InfoLogLevel::ERROR_LEVEL, db_options_.info_log,
        "Unexpected status returned from MemTableList::Get: %s\n",
        s.ToString().c_str());

    return s;
  }

  if (*seq != kMaxSequenceNumber) {
    // Found a sequence number, no need to check memtable history
    *found_record_for_key = true;
    return Status::OK();
  }

  // Check if there is a record for this key in the immutable memtables
  sv->imm->GetFromHistory(lkey, nullptr, &s, &merge_context, seq);

  if (!(s.ok() || s.IsNotFound() || s.IsMergeInProgress())) {
    // unexpected error reading memtable.
    RLOG(InfoLogLevel::ERROR_LEVEL, db_options_.info_log,
        "Unexpected status returned from MemTableList::GetFromHistory: %s\n",
        s.ToString().c_str());

    return s;
  }

  if (*seq != kMaxSequenceNumber) {
    // Found a sequence number, no need to check SST files
    *found_record_for_key = true;
    return Status::OK();
  }

  // TODO(agiardullo): possible optimization: consider checking cached
  // SST files if cache_only=true?
  if (!cache_only) {
    // Check tables
    ReadOptions read_options;

    sv->current->Get(read_options, lkey, nullptr, &s, &merge_context,
                     nullptr /* value_found */, found_record_for_key, seq);

    if (!(s.ok() || s.IsNotFound() || s.IsMergeInProgress())) {
      // unexpected error reading SST files
      RLOG(InfoLogLevel::ERROR_LEVEL, db_options_.info_log,
          "Unexpected status returned from Version::Get: %s\n",
          s.ToString().c_str());

      return s;
    }
  }

  return Status::OK();
}
#endif  // ROCKSDB_LITE

const std::string& DBImpl::LogPrefix() const {
  static const std::string kEmptyString;
  return db_options_.info_log ? db_options_.info_log->Prefix() : kEmptyString;
}

}  // namespace rocksdb<|MERGE_RESOLUTION|>--- conflicted
+++ resolved
@@ -149,11 +149,7 @@
 DEFINE_int32(small_compaction_extra_priority, 1,
              "Small compaction will get small_compaction_extra_priority extra priority.");
 
-<<<<<<< HEAD
-DEFINE_bool(task_ignore_disk_priority, false,
-=======
 DEFINE_bool(task_ignore_disk_priority, true,
->>>>>>> a5893cba
             "Ignore disk priority when considering compaction and flush priorities.");
 
 DEFINE_int32(automatic_compaction_extra_priority, 50,
