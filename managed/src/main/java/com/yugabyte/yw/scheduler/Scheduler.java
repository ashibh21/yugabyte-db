/*
 * Copyright 2019 YugaByte, Inc. and Contributors
 *
 * Licensed under the Polyform Free Trial License 1.0.0 (the "License"); you
 * may not use this file except in compliance with the License. You
 * may obtain a copy of the License at
 *
 *     https://github.com/YugaByte/yugabyte-db/blob/master/licenses/POLYFORM-FREE-TRIAL-LICENSE-1
 * .0.0.txt
 */

package com.yugabyte.yw.scheduler;

import com.fasterxml.jackson.databind.JsonNode;
import com.google.common.annotations.VisibleForTesting;
import com.google.inject.Inject;
import com.google.inject.Singleton;
import com.yugabyte.yw.commissioner.AbstractTaskBase;
import com.yugabyte.yw.commissioner.Commissioner;
import com.yugabyte.yw.commissioner.tasks.BackupUniverse;
import com.yugabyte.yw.commissioner.tasks.CreateBackup;
import com.yugabyte.yw.commissioner.tasks.MultiTableBackup;
import com.yugabyte.yw.commissioner.tasks.params.ScheduledAccessKeyRotateParams;
import com.yugabyte.yw.commissioner.tasks.subtasks.DeleteBackupYb;
import com.yugabyte.yw.commissioner.tasks.subtasks.RunExternalScript;
<<<<<<< HEAD
import com.yugabyte.yw.common.PlatformScheduler;
=======
import com.yugabyte.yw.common.AccessKeyRotationUtil;
import com.yugabyte.yw.common.PlatformScheduler;
import com.yugabyte.yw.common.TaskInfoManager;
>>>>>>> a5893cba
import com.yugabyte.yw.common.Util;
import com.yugabyte.yw.models.Backup;
import com.yugabyte.yw.models.Customer;
import com.yugabyte.yw.models.CustomerTask;
import com.yugabyte.yw.models.HighAvailabilityConfig;
import com.yugabyte.yw.models.Provider;
import com.yugabyte.yw.models.Schedule;
import com.yugabyte.yw.models.ScheduleTask;
import com.yugabyte.yw.models.Universe;
import com.yugabyte.yw.models.helpers.CommonUtils;
import com.yugabyte.yw.models.helpers.TaskType;
import java.time.Duration;
import java.util.ArrayList;
import java.util.Collections;
import java.util.Comparator;
import java.util.Date;
import java.util.HashMap;
import java.util.List;
import java.util.Map;
import java.util.UUID;
<<<<<<< HEAD
=======
import java.util.stream.Collectors;

>>>>>>> a5893cba
import lombok.extern.slf4j.Slf4j;
import play.libs.Json;

@Singleton
@Slf4j
public class Scheduler {

  private static final int YB_SCHEDULER_INTERVAL = Util.YB_SCHEDULER_INTERVAL;

  private final PlatformScheduler platformScheduler;

  private final Commissioner commissioner;

  @Inject AccessKeyRotationUtil accessKeyRotationUtil;

  private final TaskInfoManager taskInfoManager;

  @Inject
<<<<<<< HEAD
  Scheduler(PlatformScheduler platformScheduler, Commissioner commissioner) {
=======
  Scheduler(
      PlatformScheduler platformScheduler,
      Commissioner commissioner,
      TaskInfoManager taskInfoManager) {
>>>>>>> a5893cba
    this.platformScheduler = platformScheduler;
    this.commissioner = commissioner;
    this.taskInfoManager = taskInfoManager;
  }

  public void init() {
    resetRunningStatus();
    // Update next expected task for active schedule which got expired due to platform downtime.
    updateExpiredNextScheduledTaskTime();
    // start scheduler
    start();
  }

  public void init() {
    resetRunningStatus();
    // Update next expected task for active schedule which got expired due to platform downtime.
    updateExpiredNextScheduledTaskTime();
    // start scheduler
    start();
  }

  public void start() {
    log.info("Starting scheduling service");
    platformScheduler.schedule(
        getClass().getSimpleName(),
        Duration.ZERO,
        Duration.ofMinutes(YB_SCHEDULER_INTERVAL),
        this::scheduleRunner);
  }

  /** Resets every schedule's running state to false in case of platform restart. */
  public void resetRunningStatus() {
    Schedule.getAll()
        .forEach(
            (schedule) -> {
              if (schedule.getRunningState()) {
                schedule.setRunningState(false);
                log.debug("Updated scheduler {} running state to false", schedule.scheduleUUID);
              }
            });
  }

  /** Updates expired next expected task time of active schedules in case of platform restarts. */
  public void updateExpiredNextScheduledTaskTime() {
    Schedule.getAll()
        .forEach(
            (schedule) -> {
              if (schedule.getStatus().equals(Schedule.State.Active)
                  && Util.isTimeExpired(schedule.getNextScheduleTaskTime())) {
                schedule.updateNextScheduleTaskTime(Schedule.nextExpectedTaskTime(null, schedule));
              }
            });
  }

  /** Iterates through all the schedule entries and runs the tasks that are due to be scheduled. */
  @VisibleForTesting
  void scheduleRunner() {
    try {
      if (HighAvailabilityConfig.isFollower()) {
        log.debug("Skipping scheduler for follower platform");
        return;
      }

      log.info("Running scheduler");
      for (Schedule schedule : Schedule.getAllActive()) {
        long frequency = schedule.getFrequency();
        String cronExpression = schedule.getCronExpression();
        Date expectedScheduleTaskTime = schedule.getNextScheduleTaskTime();
        boolean backlogStatus = schedule.getBacklogStatus();
        if (cronExpression == null && frequency == 0) {
          log.error(
              "Scheduled task does not have a recurrence specified {}", schedule.getScheduleUUID());
          continue;
        }
        try {
          schedule.setRunningState(true);
          TaskType taskType = schedule.getTaskType();
          ScheduleTask lastTask = ScheduleTask.getLastTask(schedule.getScheduleUUID());
          Date lastScheduledTime = null;
          Date lastCompletedTime = null;
          if (lastTask != null) {
            lastScheduledTime = lastTask.getScheduledTime();
            lastCompletedTime = lastTask.getCompletedTime();
          }

          // Check if the previous scheduled task is still running.
          boolean alreadyRunning = false;
          if (lastScheduledTime != null && lastCompletedTime == null) {
            alreadyRunning = true;
          }

          // Update expected scheduled time if it is expired or null.
          if (expectedScheduleTaskTime == null || Util.isTimeExpired(expectedScheduleTaskTime)) {
            Date nextScheduleTaskTime =
                Schedule.nextExpectedTaskTime(expectedScheduleTaskTime, schedule);
            expectedScheduleTaskTime =
                expectedScheduleTaskTime == null ? nextScheduleTaskTime : expectedScheduleTaskTime;
            schedule.updateNextScheduleTaskTime(nextScheduleTaskTime);
          }

          boolean shouldRunTask = Util.isTimeExpired(expectedScheduleTaskTime);

          if (shouldRunTask || backlogStatus) {
            switch (taskType) {
              case BackupUniverse:
                this.runBackupTask(schedule, alreadyRunning);
                break;
              case MultiTableBackup:
                this.runMultiTableBackupsTask(schedule, alreadyRunning);
                break;
              case ExternalScript:
                this.runExternalScriptTask(schedule, alreadyRunning);
                break;
              case CreateBackup:
                this.runCreateBackupTask(schedule, alreadyRunning);
                break;
              case CreateAndRotateAccessKey:
                this.runAccessKeyRotation(schedule, alreadyRunning);
              default:
                log.error(
                    "Cannot schedule task {} for scheduler {}",
                    taskType,
                    schedule.getScheduleUUID());
                break;
            }
          }
        } catch (Exception e) {
          log.error("Error running schedule {} ", schedule.scheduleUUID, e);
        } finally {
          schedule.setRunningState(false);
        }
      }
      Map<Customer, List<Backup>> expiredBackups = Backup.getExpiredBackups();
      expiredBackups.forEach(
          (customer, backups) -> {
            deleteExpiredBackupsForCustomer(customer, backups);
          });
    } catch (Exception e) {
      log.error("Error Running scheduler thread", e);
    }
  }

  private void deleteExpiredBackupsForCustomer(Customer customer, List<Backup> expiredBackups) {
    Map<UUID, List<Backup>> expiredBackupsPerSchedule = new HashMap<>();
    List<Backup> backupsToDelete = new ArrayList<>();
    expiredBackups.forEach(
        backup -> {
          UUID scheduleUUID = backup.getScheduleUUID();
          if (scheduleUUID == null) {
            backupsToDelete.add(backup);
          } else {
            if (!expiredBackupsPerSchedule.containsKey(scheduleUUID)) {
              expiredBackupsPerSchedule.put(scheduleUUID, new ArrayList<>());
            }
            expiredBackupsPerSchedule.get(scheduleUUID).add(backup);
          }
        });
    for (UUID scheduleUUID : expiredBackupsPerSchedule.keySet()) {
      backupsToDelete.addAll(
          getBackupsToDeleteForSchedule(
              customer.getUuid(), scheduleUUID, expiredBackupsPerSchedule.get(scheduleUUID)));
    }

    for (Backup backup : backupsToDelete) {
      this.runDeleteBackupTask(customer, backup);
    }
  }

  private List<Backup> getBackupsToDeleteForSchedule(
      UUID customerUUID, UUID scheduleUUID, List<Backup> expiredBackups) {
    List<Backup> backupsToDelete = new ArrayList<Backup>();
    int minNumBackupsToRetain = Util.MIN_NUM_BACKUPS_TO_RETAIN,
        totalBackupsCount = Backup.fetchAllBackupsByScheduleUUID(customerUUID, scheduleUUID).size();
    Schedule schedule = Schedule.getOrBadRequest(scheduleUUID);
    if (schedule.getTaskParams().has("minNumBackupsToRetain")) {
      minNumBackupsToRetain = schedule.getTaskParams().get("minNumBackupsToRetain").intValue();
    }

    int numBackupsToDelete =
        Math.min(expiredBackups.size(), Math.max(0, totalBackupsCount - minNumBackupsToRetain));
    Collections.sort(
        expiredBackups,
        new Comparator<Backup>() {
          @Override
          public int compare(Backup b1, Backup b2) {
            return b1.getCreateTime().compareTo(b2.getCreateTime());
          }
        });
    for (int i = 0; i < Math.min(numBackupsToDelete, expiredBackups.size()); i++) {
      backupsToDelete.add(expiredBackups.get(i));
    }
    return backupsToDelete;
  }

  private void runBackupTask(Schedule schedule, boolean alreadyRunning) {
    BackupUniverse backupUniverse = AbstractTaskBase.createTask(BackupUniverse.class);
    backupUniverse.runScheduledBackup(schedule, commissioner, alreadyRunning);
  }

  private void runMultiTableBackupsTask(Schedule schedule, boolean alreadyRunning) {
    MultiTableBackup multiTableBackup = AbstractTaskBase.createTask(MultiTableBackup.class);
    multiTableBackup.runScheduledBackup(schedule, commissioner, alreadyRunning);
  }

  private void runCreateBackupTask(Schedule schedule, boolean alreadyRunning) {
    CreateBackup createBackup = AbstractTaskBase.createTask(CreateBackup.class);
    createBackup.runScheduledBackup(schedule, commissioner, alreadyRunning);
  }

  private void runDeleteBackupTask(Customer customer, Backup backup) {
    if (Backup.IN_PROGRESS_STATES.contains(backup.state)) {
      log.warn("Cannot delete backup {} since it is in a progress state", backup.backupUUID);
      return;
    } else if (taskInfoManager.isDeleteBackupTaskAlreadyPresent(customer.uuid, backup.backupUUID)) {
      log.warn(
          "Cannot delete backup {} since a delete backup task is already present",
          backup.backupUUID);
      return;
    }
    DeleteBackupYb.Params taskParams = new DeleteBackupYb.Params();
    taskParams.customerUUID = customer.getUuid();
    taskParams.backupUUID = backup.backupUUID;
    UUID taskUUID = commissioner.submit(TaskType.DeleteBackupYb, taskParams);
    log.info("Submitted task to delete backup {}, task uuid = {}.", backup.backupUUID, taskUUID);
    CustomerTask.create(
        customer,
        backup.backupUUID,
        taskUUID,
        CustomerTask.TargetType.Backup,
        CustomerTask.TaskType.Delete,
        "Backup");
  }

  private void runExternalScriptTask(Schedule schedule, boolean alreadyRunning) {
    JsonNode params = schedule.getTaskParams();
    RunExternalScript.Params taskParams = Json.fromJson(params, RunExternalScript.Params.class);
    Customer customer = Customer.getOrBadRequest(taskParams.customerUUID);
    Universe universe;
    try {
      universe = Universe.getOrBadRequest(taskParams.universeUUID);
    } catch (Exception e) {
      schedule.stopSchedule();
      log.info(
          "External script scheduler is stopped for the universe {} as universe was deleted.",
          taskParams.universeUUID);
      return;
    }
    if (alreadyRunning
        || universe.getUniverseDetails().updateInProgress
        || universe.getUniverseDetails().universePaused) {
      if (!alreadyRunning) {
        schedule.updateBacklogStatus(true);
      }
      String stateLogMsg = CommonUtils.generateStateLogMsg(universe, alreadyRunning);
      log.warn(
          "Cannot run External Script task on universe {} due to the state {}",
          taskParams.universeUUID.toString(),
          stateLogMsg);
      return;
    }
    if (schedule.getBacklogStatus()) {
      schedule.updateBacklogStatus(false);
    }
    UUID taskUUID = commissioner.submit(TaskType.ExternalScript, taskParams);
    ScheduleTask.create(taskUUID, schedule.getScheduleUUID());
    CustomerTask.create(
        customer,
        universe.universeUUID,
        taskUUID,
        CustomerTask.TargetType.Universe,
        CustomerTask.TaskType.ExternalScript,
        universe.name);
    log.info(
        "Submitted external script task with task uuid = {} for universe {}.",
        taskUUID,
        universe.universeUUID);
  }
<<<<<<< HEAD
=======

  private void runAccessKeyRotation(Schedule schedule, boolean alreadyRunning) {
    JsonNode params = schedule.getTaskParams();
    ScheduledAccessKeyRotateParams taskParams =
        Json.fromJson(params, ScheduledAccessKeyRotateParams.class);
    UUID providerUUID = taskParams.getProviderUUID();
    UUID customerUUID = taskParams.getCustomerUUID();
    boolean rotateAllUniverses = taskParams.isRotateAllUniverses();
    Customer customer = Customer.getOrBadRequest(customerUUID);
    Provider provider = Provider.getOrBadRequest(customerUUID, providerUUID);

    List<UUID> universeUUIDs =
        rotateAllUniverses
            ? customer
                .getUniversesForProvider(providerUUID)
                .stream()
                .map(universe -> universe.universeUUID)
                .collect(Collectors.toList())
            : taskParams.getUniverseUUIDs();

    // filter out deleted universes
    universeUUIDs = accessKeyRotationUtil.removeDeletedUniverses(universeUUIDs);
    if (universeUUIDs.size() == 0) {
      log.info(
          "Scheduled access key rotation is stopped for schedule {} "
              + "as all universes are deleted.",
          schedule.getScheduleUUID());
      schedule.stopSchedule();
      return;
    }

    // filter out paused universes
    universeUUIDs = accessKeyRotationUtil.removePausedUniverses(universeUUIDs);
    if (universeUUIDs.size() == 0) {
      log.info(
          "Scheduled access key rotation is skipped for schedule {} "
              + "as all universes are paused.",
          schedule.getScheduleUUID());
      schedule.updateBacklogStatus(true);
      return;
    }

    if (alreadyRunning) {
      log.warn(
          "Did not run scheduled access key rotation for schedule {} "
              + "due to ongoing scheduled rotation task",
          schedule.getScheduleUUID());
      return;
    }

    if (schedule.getBacklogStatus()) {
      schedule.updateBacklogStatus(false);
    }

    taskParams.setUniverseUUIDs(universeUUIDs);
    UUID taskUUID = commissioner.submit(TaskType.CreateAndRotateAccessKey, taskParams);
    ScheduleTask.create(taskUUID, schedule.getScheduleUUID());
    CustomerTask.create(
        customer,
        providerUUID,
        taskUUID,
        CustomerTask.TargetType.Provider,
        CustomerTask.TaskType.CreateAndRotateAccessKey,
        provider.name);
    log.info(
        "Submitted create and rotate accesss key task with task uuid = {} "
            + "for provider uuid = {}.",
        taskUUID,
        providerUUID);
  }
>>>>>>> a5893cba
}<|MERGE_RESOLUTION|>--- conflicted
+++ resolved
@@ -23,13 +23,9 @@
 import com.yugabyte.yw.commissioner.tasks.params.ScheduledAccessKeyRotateParams;
 import com.yugabyte.yw.commissioner.tasks.subtasks.DeleteBackupYb;
 import com.yugabyte.yw.commissioner.tasks.subtasks.RunExternalScript;
-<<<<<<< HEAD
-import com.yugabyte.yw.common.PlatformScheduler;
-=======
 import com.yugabyte.yw.common.AccessKeyRotationUtil;
 import com.yugabyte.yw.common.PlatformScheduler;
 import com.yugabyte.yw.common.TaskInfoManager;
->>>>>>> a5893cba
 import com.yugabyte.yw.common.Util;
 import com.yugabyte.yw.models.Backup;
 import com.yugabyte.yw.models.Customer;
@@ -50,11 +46,8 @@
 import java.util.List;
 import java.util.Map;
 import java.util.UUID;
-<<<<<<< HEAD
-=======
 import java.util.stream.Collectors;
 
->>>>>>> a5893cba
 import lombok.extern.slf4j.Slf4j;
 import play.libs.Json;
 
@@ -73,25 +66,13 @@
   private final TaskInfoManager taskInfoManager;
 
   @Inject
-<<<<<<< HEAD
-  Scheduler(PlatformScheduler platformScheduler, Commissioner commissioner) {
-=======
   Scheduler(
       PlatformScheduler platformScheduler,
       Commissioner commissioner,
       TaskInfoManager taskInfoManager) {
->>>>>>> a5893cba
     this.platformScheduler = platformScheduler;
     this.commissioner = commissioner;
     this.taskInfoManager = taskInfoManager;
-  }
-
-  public void init() {
-    resetRunningStatus();
-    // Update next expected task for active schedule which got expired due to platform downtime.
-    updateExpiredNextScheduledTaskTime();
-    // start scheduler
-    start();
   }
 
   public void init() {
@@ -358,8 +339,6 @@
         taskUUID,
         universe.universeUUID);
   }
-<<<<<<< HEAD
-=======
 
   private void runAccessKeyRotation(Schedule schedule, boolean alreadyRunning) {
     JsonNode params = schedule.getTaskParams();
@@ -430,5 +409,4 @@
         taskUUID,
         providerUUID);
   }
->>>>>>> a5893cba
 }