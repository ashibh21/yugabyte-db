--- conflicted
+++ resolved
@@ -552,29 +552,6 @@
       throw new RuntimeException("Failed to create pull secret", e);
     }
   }
-<<<<<<< HEAD
-
-  public void rotateAccessKey(
-      UUID customerUUID, UUID providerUUID, List<UUID> universeUUIDs, String newKeyCode) {
-    Customer customer = Customer.getOrBadRequest(customerUUID);
-    AccessKey newAccessKey = AccessKey.getOrBadRequest(providerUUID, newKeyCode);
-    Set<Universe> universes =
-        universeUUIDs
-            .stream()
-            .map((universeUUID) -> Universe.getOrBadRequest(universeUUID))
-            .collect(Collectors.toSet());
-    Set<Universe> providerUniverses = customer.getUniversesForProvider(providerUUID);
-
-    // prechecks
-    if (universes.stream().anyMatch((universe) -> universe.getUniverseDetails().universePaused)) {
-      throw new RuntimeException("One of the universes in the list is paused");
-    } else if (universes.stream().anyMatch((universe) -> !universe.allNodesLive())) {
-      throw new RuntimeException("One of the universes has non-live nodes");
-    } else if (universes.stream().anyMatch((universe) -> !providerUniverses.contains(universe))) {
-      throw new RuntimeException("One of the universes does not belong to the provider mentioned");
-    }
-
-=======
 
   public Map<UUID, UUID> rotateAccessKey(
       UUID customerUUID, UUID providerUUID, List<UUID> universeUUIDs, String newKeyCode) {
@@ -593,7 +570,6 @@
       throw new RuntimeException("One of the universes does not belong to the provider");
     }
     Map<UUID, UUID> taskUUIDs = new HashMap<UUID, UUID>();
->>>>>>> a5893cba
     for (Universe universe : universes) {
       // create universe task params
       UUID universeUUID = universe.universeUUID;
@@ -601,10 +577,6 @@
           new RotateAccessKeyParams(customerUUID, providerUUID, universeUUID, newAccessKey);
       // trigger universe task
       UUID taskUUID = commissioner.submit(TaskType.RotateAccessKey, taskParams);
-<<<<<<< HEAD
-
-=======
->>>>>>> a5893cba
       CustomerTask.create(
           customer,
           universeUUID,
@@ -612,32 +584,19 @@
           CustomerTask.TargetType.Universe,
           CustomerTask.TaskType.RotateAccessKey,
           universe.name);
-<<<<<<< HEAD
-    }
-=======
       taskUUIDs.put(universeUUID, taskUUID);
     }
     return taskUUIDs;
->>>>>>> a5893cba
   }
 
   public AccessKeyFormData setOrValidateRequestDataWithExistingKey(
       AccessKeyFormData formData, UUID providerUUID) {
-<<<<<<< HEAD
-    List<AccessKey> accessKeys = AccessKey.getAll(providerUUID);
-    if (accessKeys.size() == 0) {
-      return formData;
-    }
-    AccessKey providerAccessKey = accessKeys.get(0);
-    AccessKey.KeyInfo keyInfo = providerAccessKey.getKeyInfo();
-=======
     if (AccessKey.getAll(providerUUID).size() == 0) {
       return formData;
     }
     // fill missing access key params using latest created key
     AccessKey latestAccessKey = AccessKey.getLatestKey(providerUUID);
     AccessKey.KeyInfo keyInfo = latestAccessKey.getKeyInfo();
->>>>>>> a5893cba
     formData.sshUser = setOrValidate(formData.sshUser, keyInfo.sshUser, "sshUser");
     formData.sshPort = setOrValidate(formData.sshPort, keyInfo.sshPort, "sshPort");
     formData.nodeExporterUser =
