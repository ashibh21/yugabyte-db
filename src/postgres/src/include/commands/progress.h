/*-------------------------------------------------------------------------
 *
 * progress.h
 *	  Constants used with the progress reporting facilities defined in
 *	  pgstat.h.  These are possibly interesting to extensions, so we
 *	  expose them via this header file.  Note that if you update these
 *	  constants, you probably also need to update the views based on them
 *	  in system_views.sql.
 *
 * Portions Copyright (c) 1996-2018, PostgreSQL Global Development Group
 * Portions Copyright (c) 1994, Regents of the University of California
 *
 * src/include/commands/progress.h
 *
 *-------------------------------------------------------------------------
 */
#ifndef PROGRESS_H
#define PROGRESS_H

/* Progress parameters for (lazy) vacuum */
#define PROGRESS_VACUUM_PHASE					0
#define PROGRESS_VACUUM_TOTAL_HEAP_BLKS			1
#define PROGRESS_VACUUM_HEAP_BLKS_SCANNED		2
#define PROGRESS_VACUUM_HEAP_BLKS_VACUUMED		3
#define PROGRESS_VACUUM_NUM_INDEX_VACUUMS		4
#define PROGRESS_VACUUM_MAX_DEAD_TUPLES			5
#define PROGRESS_VACUUM_NUM_DEAD_TUPLES			6

/* Phases of vacuum (as advertised via PROGRESS_VACUUM_PHASE) */
#define PROGRESS_VACUUM_PHASE_SCAN_HEAP			1
#define PROGRESS_VACUUM_PHASE_VACUUM_INDEX		2
#define PROGRESS_VACUUM_PHASE_VACUUM_HEAP		3
#define PROGRESS_VACUUM_PHASE_INDEX_CLEANUP		4
#define PROGRESS_VACUUM_PHASE_TRUNCATE			5
#define PROGRESS_VACUUM_PHASE_FINAL_CLEANUP		6

/* Commands of PROGRESS_COPY */
#define PROGRESS_COPY_BYTES_PROCESSED 0
#define PROGRESS_COPY_BYTES_TOTAL 1
#define PROGRESS_COPY_TUPLES_PROCESSED 2
#define PROGRESS_COPY_TUPLES_EXCLUDED 3
#define PROGRESS_COPY_COMMAND 4
#define PROGRESS_COPY_TYPE 5
<<<<<<< HEAD
=======
/* See progress_type below */
#define PROGRESS_COPY_STATUS 6

enum progress_type
{
    CP_IN_PROG,
    CP_ERROR,
    CP_SUCCESS
};
>>>>>>> a5893cba

/* Commands of COPY (as advertised via PROGRESS_COPY_COMMAND) */
#define PROGRESS_COPY_COMMAND_FROM 1
#define PROGRESS_COPY_COMMAND_TO 2

/* Types of COPY commands (as advertised via PROGRESS_COPY_TYPE) */
#define PROGRESS_COPY_TYPE_FILE 1
#define PROGRESS_COPY_TYPE_PROGRAM 2
#define PROGRESS_COPY_TYPE_PIPE 3
#define PROGRESS_COPY_TYPE_CALLBACK 4

#endif<|MERGE_RESOLUTION|>--- conflicted
+++ resolved
@@ -41,8 +41,6 @@
 #define PROGRESS_COPY_TUPLES_EXCLUDED 3
 #define PROGRESS_COPY_COMMAND 4
 #define PROGRESS_COPY_TYPE 5
-<<<<<<< HEAD
-=======
 /* See progress_type below */
 #define PROGRESS_COPY_STATUS 6
 
@@ -52,7 +50,6 @@
     CP_ERROR,
     CP_SUCCESS
 };
->>>>>>> a5893cba
 
 /* Commands of COPY (as advertised via PROGRESS_COPY_COMMAND) */
 #define PROGRESS_COPY_COMMAND_FROM 1
